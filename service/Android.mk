--- conflicted
+++ resolved
@@ -95,16 +95,12 @@
 	libcutils \
 	libnl \
 	libandroid_runtime \
-    	libstlport \
-<<<<<<< HEAD
-	libutils
-LOCAL_STATIC_LIBRARIES += libwifi-hal-stub
-=======
+   	libstlport \
 	libutils \
 	libdl
 
->>>>>>> bed4746c
 LOCAL_STATIC_LIBRARIES += $(LIB_WIFI_HAL)
+LOCAL_STATIC_LIBRARIES += libwifi-hal-stub
 
 LOCAL_SRC_FILES := \
 	tools/halutil/halutil.cpp
@@ -134,14 +130,10 @@
 	libhardware \
 	libhardware_legacy \
 	libandroid_runtime \
-<<<<<<< HEAD
-    libnl
+	libnl \
+    libdl
+
 LOCAL_STATIC_LIBRARIES += libwifi-hal-stub
-=======
-	libnl \
-	libdl
-
->>>>>>> bed4746c
 LOCAL_STATIC_LIBRARIES += $(LIB_WIFI_HAL)
 
 LOCAL_SRC_FILES := \
