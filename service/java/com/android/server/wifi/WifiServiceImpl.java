/*
 * Copyright (C) 2010 The Android Open Source Project
 *
 * Licensed under the Apache License, Version 2.0 (the "License");
 * you may not use this file except in compliance with the License.
 * You may obtain a copy of the License at
 *
 *      http://www.apache.org/licenses/LICENSE-2.0
 *
 * Unless required by applicable law or agreed to in writing, software
 * distributed under the License is distributed on an "AS IS" BASIS,
 * WITHOUT WARRANTIES OR CONDITIONS OF ANY KIND, either express or implied.
 * See the License for the specific language governing permissions and
 * limitations under the License.
 */

package com.android.server.wifi;

import static com.android.server.wifi.WifiController.CMD_AIRPLANE_TOGGLED;
import static com.android.server.wifi.WifiController.CMD_BATTERY_CHANGED;
import static com.android.server.wifi.WifiController.CMD_EMERGENCY_CALL_STATE_CHANGED;
import static com.android.server.wifi.WifiController.CMD_EMERGENCY_MODE_CHANGED;
import static com.android.server.wifi.WifiController.CMD_LOCKS_CHANGED;
import static com.android.server.wifi.WifiController.CMD_SCAN_ALWAYS_MODE_CHANGED;
import static com.android.server.wifi.WifiController.CMD_SCREEN_OFF;
import static com.android.server.wifi.WifiController.CMD_SCREEN_ON;
import static com.android.server.wifi.WifiController.CMD_SET_AP;
import static com.android.server.wifi.WifiController.CMD_USER_PRESENT;
import static com.android.server.wifi.WifiController.CMD_WIFI_TOGGLED;

import android.Manifest;
import android.app.ActivityManager;
import android.content.pm.PackageManager.NameNotFoundException;
import android.app.AppOpsManager;
import android.bluetooth.BluetoothAdapter;
import android.content.BroadcastReceiver;
import android.content.Context;
import android.content.Intent;
import android.content.IntentFilter;
import android.content.pm.PackageManager;
import android.content.pm.UserInfo;
import android.database.ContentObserver;
import android.net.ConnectivityManager;
import android.net.DhcpInfo;
import android.net.DhcpResults;
import android.net.Network;
import android.net.NetworkScorerAppManager;
import android.net.NetworkUtils;
import android.net.Uri;
import android.net.ip.IpManager;
import android.net.wifi.IWifiManager;
import android.net.wifi.PasspointManagementObjectDefinition;
import android.net.wifi.ScanResult;
import android.net.wifi.ScanSettings;
import android.net.wifi.WifiActivityEnergyInfo;
import android.net.wifi.WifiConfiguration;
import android.net.wifi.WifiConnectionStatistics;
import android.net.wifi.WifiEnterpriseConfig;
import android.net.wifi.WifiInfo;
import android.net.wifi.WifiLinkLayerStats;
import android.net.wifi.WifiManager;
import android.os.AsyncTask;
import android.os.BatteryStats;
import android.os.Binder;
import android.os.Build;
import android.os.Bundle;
import android.os.Environment;
import android.os.Handler;
import android.os.HandlerThread;
import android.os.IBinder;
import android.os.Looper;
import android.os.Message;
import android.os.Messenger;
import android.os.PowerManager;
import android.os.RemoteException;
import android.os.ResultReceiver;
import android.os.SystemClock;
import android.os.SystemProperties;
import android.os.UserHandle;
import android.os.UserManager;
import android.os.WorkSource;
import android.provider.Settings;
import android.text.TextUtils;
import android.util.Log;
import android.util.Slog;

import com.android.internal.R;
import com.android.internal.app.IBatteryStats;
import com.android.internal.telephony.IccCardConstants;
import com.android.internal.telephony.PhoneConstants;
import com.android.internal.telephony.TelephonyIntents;
import com.android.internal.util.AsyncChannel;
import com.android.server.am.BatteryStatsService;
import com.android.server.wifi.configparse.ConfigBuilder;

import org.xml.sax.SAXException;

import java.io.BufferedReader;
import java.io.BufferedInputStream;
import java.io.EOFException;
import java.io.File;
import java.io.FileDescriptor;
import java.io.FileInputStream;
import java.io.FileOutputStream;
import java.io.DataInputStream;
import java.io.DataOutputStream;
import java.nio.channels.FileChannel;
import java.io.FileNotFoundException;
import java.io.FileReader;
import java.io.IOException;
import java.io.PrintWriter;
import java.net.Inet4Address;
import java.net.InetAddress;
import java.security.GeneralSecurityException;
import java.security.KeyStore;
import java.security.cert.CertPath;
import java.security.cert.CertPathValidator;
import java.security.cert.CertPathValidatorException;
import java.security.cert.CertificateFactory;
import java.security.cert.PKIXParameters;
import java.security.cert.X509Certificate;
import java.util.ArrayList;
import java.util.Arrays;
import java.util.List;
import android.app.AppOpsManager;
import android.os.SystemProperties;

/**
 * WifiService handles remote WiFi operation requests by implementing
 * the IWifiManager interface.
 *
 * @hide
 */
public class WifiServiceImpl extends IWifiManager.Stub {
    private static final String TAG = "WifiService";
    private static final boolean DBG = true;
    private static final boolean VDBG = false;
    private boolean mIsFactoryResetOn = false;
    private boolean mSubSystemRestart = false;
    private static final String BOOT_DEFAULT_WIFI_COUNTRY_CODE = "ro.boot.wificountrycode";

    final WifiStateMachine mWifiStateMachine;

    private final Context mContext;
    private final FrameworkFacade mFacade;

<<<<<<< HEAD
    final LockList mLocks = new LockList();
    // some wifi lock statistics
    private int mFullHighPerfLocksAcquired;
    private int mFullHighPerfLocksReleased;
    private int mFullLocksAcquired;
    private int mFullLocksReleased;
    private int mScanLocksAcquired;
    private int mScanLocksReleased;
    private SoftApStateMachine mSoftApStateMachine;
    private int mStaAndApConcurrency = 0;
    private String mSoftApInterfaceName = null;
    private int mSoftApChannel = 0;
    private static final String SEPARATOR_KEY = "\n";
    private static final String ENABLE_STA_SAP
            = "ENABLE_STA_SAP_CONCURRENCY:";
    private static final String SAP_INTERFACE_NAME
            = "SAP_INTERFACE_NAME:";
    private static final String SAP_CHANNEL
            = "SAP_CHANNEL:";
    private static final String mConcurrencyCfgTemplateFile =
            "/etc/wifi/wifi_concurrency_cfg.txt";
=======
>>>>>>> 4da98e32
    private final List<Multicaster> mMulticasters =
            new ArrayList<Multicaster>();
    private int mMulticastEnabled;
    private int mMulticastDisabled;

    private final IBatteryStats mBatteryStats;
    private final PowerManager mPowerManager;
    private final AppOpsManager mAppOps;
    private final UserManager mUserManager;
    private final WifiCountryCode mCountryCode;
    // Debug counter tracking scan requests sent by WifiManager
    private int scanRequestCounter = 0;

    /* Tracks the open wi-fi network notification */
    private WifiNotificationController mNotificationController;
    /* Polls traffic stats and notifies clients */
    private WifiTrafficPoller mTrafficPoller;
    /* Tracks the persisted states for wi-fi & airplane mode */
    final WifiSettingsStore mSettingsStore;
    /* Logs connection events and some general router and scan stats */
    private final WifiMetrics mWifiMetrics;
    /* Manages affiliated certificates for current user */
    private final WifiCertManager mCertManager;

    private final WifiInjector mWifiInjector;
    private boolean mIsControllerStarted = false;
    /**
     * Asynchronous channel to WifiStateMachine
     */
    private AsyncChannel mWifiStateMachineChannel;

    /**
     * Handles client connections
     */
    private class ClientHandler extends Handler {

        ClientHandler(Looper looper) {
            super(looper);
        }

        @Override
        public void handleMessage(Message msg) {
            switch (msg.what) {
                case AsyncChannel.CMD_CHANNEL_HALF_CONNECTED: {
                    if (msg.arg1 == AsyncChannel.STATUS_SUCCESSFUL) {
                        if (DBG) Slog.d(TAG, "New client listening to asynchronous messages");
                        // We track the clients by the Messenger
                        // since it is expected to be always available
                        mTrafficPoller.addClient(msg.replyTo);
                    } else {
                        Slog.e(TAG, "Client connection failure, error=" + msg.arg1);
                    }
                    break;
                }
                case AsyncChannel.CMD_CHANNEL_DISCONNECTED: {
                    if (msg.arg1 == AsyncChannel.STATUS_SEND_UNSUCCESSFUL) {
                        if (DBG) Slog.d(TAG, "Send failed, client connection lost");
                    } else {
                        if (DBG) Slog.d(TAG, "Client connection lost with reason: " + msg.arg1);
                    }
                    mTrafficPoller.removeClient(msg.replyTo);
                    break;
                }
                case AsyncChannel.CMD_CHANNEL_FULL_CONNECTION: {
                    AsyncChannel ac = new AsyncChannel();
                    ac.connect(mContext, this, msg.replyTo);
                    break;
                }
                /* Client commands are forwarded to state machine */
                case WifiManager.CONNECT_NETWORK:
                case WifiManager.SAVE_NETWORK: {
                    WifiConfiguration config = (WifiConfiguration) msg.obj;
                    int networkId = msg.arg1;
                    if (msg.what == WifiManager.SAVE_NETWORK) {
                        Slog.d("WiFiServiceImpl ", "SAVE"
                                + " nid=" + Integer.toString(networkId)
                                + " uid=" + msg.sendingUid
                                + " name="
                                + mContext.getPackageManager().getNameForUid(msg.sendingUid));
                    }
                    if (msg.what == WifiManager.CONNECT_NETWORK) {
                        Slog.d("WiFiServiceImpl ", "CONNECT "
                                + " nid=" + Integer.toString(networkId)
                                + " uid=" + msg.sendingUid
                                + " name="
                                + mContext.getPackageManager().getNameForUid(msg.sendingUid));
                    }

                    if (config != null && isValid(config)) {
                        if (DBG) Slog.d(TAG, "Connect with config" + config);
                        mWifiStateMachine.sendMessage(Message.obtain(msg));
                    } else if (config == null
                            && networkId != WifiConfiguration.INVALID_NETWORK_ID) {
                        if (DBG) Slog.d(TAG, "Connect with networkId" + networkId);
                        mWifiStateMachine.sendMessage(Message.obtain(msg));
                    } else {
                        Slog.e(TAG, "ClientHandler.handleMessage ignoring invalid msg=" + msg);
                        if (msg.what == WifiManager.CONNECT_NETWORK) {
                            replyFailed(msg, WifiManager.CONNECT_NETWORK_FAILED,
                                    WifiManager.INVALID_ARGS);
                        } else {
                            replyFailed(msg, WifiManager.SAVE_NETWORK_FAILED,
                                    WifiManager.INVALID_ARGS);
                        }
                    }
                    break;
                }
                case WifiManager.FORGET_NETWORK:
                    mWifiStateMachine.sendMessage(Message.obtain(msg));
                    break;
                case WifiManager.START_WPS:
                case WifiManager.CANCEL_WPS:
                case WifiManager.DISABLE_NETWORK:
                case WifiManager.RSSI_PKTCNT_FETCH: {
                    mWifiStateMachine.sendMessage(Message.obtain(msg));
                    break;
                }
                default: {
                    Slog.d(TAG, "ClientHandler.handleMessage ignoring msg=" + msg);
                    break;
                }
            }
        }

        private void replyFailed(Message msg, int what, int why) {
            Message reply = msg.obtain();
            reply.what = what;
            reply.arg1 = why;
            try {
                msg.replyTo.send(reply);
            } catch (RemoteException e) {
                // There's not much we can do if reply can't be sent!
            }
        }
    }
    private ClientHandler mClientHandler;

    /**
     * Handles interaction with WifiStateMachine
     */
    private class WifiStateMachineHandler extends Handler {
        private AsyncChannel mWsmChannel;

        WifiStateMachineHandler(Looper looper) {
            super(looper);
            mWsmChannel = new AsyncChannel();
            mWsmChannel.connect(mContext, this, mWifiStateMachine.getHandler());
        }

        @Override
        public void handleMessage(Message msg) {
            switch (msg.what) {
                case AsyncChannel.CMD_CHANNEL_HALF_CONNECTED: {
                    if (msg.arg1 == AsyncChannel.STATUS_SUCCESSFUL) {
                        mWifiStateMachineChannel = mWsmChannel;
                    } else {
                        Slog.e(TAG, "WifiStateMachine connection failure, error=" + msg.arg1);
                        mWifiStateMachineChannel = null;
                    }
                    break;
                }
                case AsyncChannel.CMD_CHANNEL_DISCONNECTED: {
                    Slog.e(TAG, "WifiStateMachine channel lost, msg.arg1 =" + msg.arg1);
                    mWifiStateMachineChannel = null;
                    //Re-establish connection to state machine
                    mWsmChannel.connect(mContext, this, mWifiStateMachine.getHandler());
                    break;
                }
                default: {
                    Slog.d(TAG, "WifiStateMachineHandler.handleMessage ignoring msg=" + msg);
                    break;
                }
            }
        }
    }

    WifiStateMachineHandler mWifiStateMachineHandler;

    private WifiController mWifiController;
    private final WifiLockManager mWifiLockManager;

    public WifiServiceImpl(Context context) {
        mContext = context;
        mWifiInjector = WifiInjector.getInstance();
        mFacade = new FrameworkFacade();
        HandlerThread wifiThread = new HandlerThread("WifiService");
        wifiThread.start();
        mWifiMetrics = mWifiInjector.getWifiMetrics();
        mTrafficPoller = new WifiTrafficPoller(mContext, wifiThread.getLooper(),
                WifiNative.getWlanNativeInterface().getInterfaceName());
        mUserManager = UserManager.get(mContext);
        HandlerThread wifiStateMachineThread = new HandlerThread("WifiStateMachine");
        wifiStateMachineThread.start();
        mCountryCode = new WifiCountryCode(
                WifiNative.getWlanNativeInterface(),
                SystemProperties.get(BOOT_DEFAULT_WIFI_COUNTRY_CODE),
                mFacade.getStringSetting(mContext, Settings.Global.WIFI_COUNTRY_CODE),
                mContext.getResources().getBoolean(
                        R.bool.config_wifi_revert_country_code_on_cellular_loss));
        mWifiStateMachine = new WifiStateMachine(mContext, mFacade,
            wifiStateMachineThread.getLooper(), mUserManager, mWifiInjector,
            new BackupManagerProxy(), mCountryCode);
        mSettingsStore = new WifiSettingsStore(mContext);
        mWifiStateMachine.enableRssiPolling(true);
        mBatteryStats = BatteryStatsService.getService();
        mPowerManager = context.getSystemService(PowerManager.class);
        mAppOps = (AppOpsManager)context.getSystemService(Context.APP_OPS_SERVICE);
        mCertManager = new WifiCertManager(mContext);

        mNotificationController = new WifiNotificationController(mContext,
                wifiThread.getLooper(), mWifiStateMachine, mFacade, null);

        mWifiLockManager = new WifiLockManager(mContext, mBatteryStats);
        mClientHandler = new ClientHandler(wifiThread.getLooper());
        mWifiStateMachineHandler = new WifiStateMachineHandler(wifiThread.getLooper());
        mWifiController = new WifiController(mContext, mWifiStateMachine,
<<<<<<< HEAD
                mSettingsStore, mLocks, wifiThread.getLooper(), mFacade);
        if (ensureConcurrencyFileExist()) {
            readConcurrencyConfig();
        }
        if (mStaAndApConcurrency == 1) {
            mWifiStateMachine.setStaSoftApConcurrency();
            mSoftApStateMachine = mWifiStateMachine.getSoftApStateMachine();
            if (mSoftApInterfaceName != null) {
                mSoftApStateMachine.setSoftApInterfaceName(mSoftApInterfaceName);
            }
            if (mSoftApChannel != 0) {
                mSoftApStateMachine.setSoftApChannel(mSoftApChannel);
            }
            mWifiController.setSoftApStateMachine(mSoftApStateMachine);
        }
=======
                mSettingsStore, mWifiLockManager, wifiThread.getLooper(), mFacade);
        // Set the WifiController for WifiLastResortWatchdog
        mWifiInjector.getWifiLastResortWatchdog().setWifiController(mWifiController);
>>>>>>> 4da98e32
    }


    /**
     * Check if Wi-Fi needs to be enabled and start
     * if needed
     *
     * This function is used only at boot time
     */
    public void checkAndStartWifi() {
        /* Check if wi-fi needs to be enabled */
        boolean wifiEnabled = mSettingsStore.isWifiToggleEnabled();
        Slog.i(TAG, "WifiService starting up with Wi-Fi " +
                (wifiEnabled ? "enabled" : "disabled"));

        registerForScanModeChange();
        mContext.registerReceiver(
                new BroadcastReceiver() {
                    @Override
                    public void onReceive(Context context, Intent intent) {
                        if (mSettingsStore.handleAirplaneModeToggled()) {
                            mWifiController.sendMessage(CMD_AIRPLANE_TOGGLED);
                        }
                        if (mSettingsStore.isAirplaneModeOn()) {
                            Log.d(TAG, "resetting country code because Airplane mode is ON");
                            mCountryCode.airplaneModeEnabled();
                        }
                    }
                },
                new IntentFilter(Intent.ACTION_AIRPLANE_MODE_CHANGED));

        mContext.registerReceiver(
                new BroadcastReceiver() {
                    @Override
                    public void onReceive(Context context, Intent intent) {
                        String state = intent.getStringExtra(IccCardConstants.INTENT_KEY_ICC_STATE);
                        if (IccCardConstants.INTENT_VALUE_ICC_ABSENT.equals(state)) {
                            Log.d(TAG, "resetting networks because SIM was removed");
                            mWifiStateMachine.resetSimAuthNetworks(false);
                            Log.d(TAG, "resetting country code because SIM is removed");
                            mCountryCode.simCardRemoved();
                        } else if (IccCardConstants.INTENT_VALUE_ICC_LOADED.equals(state)) {
                            Log.d(TAG, "resetting networks because SIM was loaded");
                            mWifiStateMachine.resetSimAuthNetworks(true);
                        }
                    }
                },
                new IntentFilter(TelephonyIntents.ACTION_SIM_STATE_CHANGED));

        // Adding optimizations of only receiving broadcasts when wifi is enabled
        // can result in race conditions when apps toggle wifi in the background
        // without active user involvement. Always receive broadcasts.
        registerForBroadcasts();
        registerForPackageOrUserRemoval();
        mInIdleMode = mPowerManager.isDeviceIdleMode();

        mWifiController.start();
        mIsControllerStarted = true;

        // If we are already disabled (could be due to airplane mode), avoid changing persist
        // state here
        if (wifiEnabled) setWifiEnabled(wifiEnabled);
    }

    public void handleUserSwitch(int userId) {
        mWifiStateMachine.handleUserSwitch(userId);
    }

    /**
     * see {@link android.net.wifi.WifiManager#pingSupplicant()}
     * @return {@code true} if the operation succeeds, {@code false} otherwise
     */
    public boolean pingSupplicant() {
        enforceAccessPermission();
        if (mWifiStateMachineChannel != null) {
            return mWifiStateMachine.syncPingSupplicant(mWifiStateMachineChannel);
        } else {
            Slog.e(TAG, "mWifiStateMachineChannel is not initialized");
            return false;
        }
    }

    /**
     * see {@link android.net.wifi.WifiManager#startScan}
     * and {@link android.net.wifi.WifiManager#startCustomizedScan}
     *
     * @param settings If null, use default parameter, i.e. full scan.
     * @param workSource If null, all blame is given to the calling uid.
     */
    public void startScan(ScanSettings settings, WorkSource workSource) {
        enforceChangePermission();
        synchronized (this) {
            if (mInIdleMode) {
                // Need to send an immediate scan result broadcast in case the
                // caller is waiting for a result ..

                // clear calling identity to send broadcast
                long callingIdentity = Binder.clearCallingIdentity();
                try {
                    mWifiStateMachine.sendScanResultsAvailableBroadcast(/* scanSucceeded = */ false);
                } finally {
                    // restore calling identity
                    Binder.restoreCallingIdentity(callingIdentity);
                }
                mScanPending = true;
                return;
            }
        }
        if (settings != null) {
            settings = new ScanSettings(settings);
            if (!settings.isValid()) {
                Slog.e(TAG, "invalid scan setting");
                return;
            }
        }
        if (workSource != null) {
            enforceWorkSourcePermission();
            // WifiManager currently doesn't use names, so need to clear names out of the
            // supplied WorkSource to allow future WorkSource combining.
            workSource.clearNames();
        }
        if (workSource == null && Binder.getCallingUid() >= 0) {
            workSource = new WorkSource(Binder.getCallingUid());
        }
        mWifiStateMachine.startScan(Binder.getCallingUid(), scanRequestCounter++,
                settings, workSource);
    }

    public String getWpsNfcConfigurationToken(int netId) {
        enforceConnectivityInternalPermission();
        return mWifiStateMachine.syncGetWpsNfcConfigurationToken(netId);
    }

    boolean mInIdleMode;
    boolean mScanPending;

    void handleIdleModeChanged() {
        boolean doScan = false;
        synchronized (this) {
            boolean idle = mPowerManager.isDeviceIdleMode();
            if (mInIdleMode != idle) {
                mInIdleMode = idle;
                if (!idle) {
                    if (mScanPending) {
                        mScanPending = false;
                        doScan = true;
                    }
                }
            }
        }
        if (doScan) {
            // Someone requested a scan while we were idle; do a full scan now.
            startScan(null, null);
        }
    }

    private void enforceAccessPermission() {
        mContext.enforceCallingOrSelfPermission(android.Manifest.permission.ACCESS_WIFI_STATE,
                "WifiService");
    }

    private void enforceChangePermission() {
        mContext.enforceCallingOrSelfPermission(android.Manifest.permission.CHANGE_WIFI_STATE,
                "WifiService");
    }

    private void enforceLocationHardwarePermission() {
        mContext.enforceCallingOrSelfPermission(Manifest.permission.LOCATION_HARDWARE,
                "LocationHardware");
    }

    private void enforceReadCredentialPermission() {
        mContext.enforceCallingOrSelfPermission(android.Manifest.permission.READ_WIFI_CREDENTIAL,
                                                "WifiService");
    }

    private void enforceWorkSourcePermission() {
        mContext.enforceCallingPermission(android.Manifest.permission.UPDATE_DEVICE_STATS,
                "WifiService");

    }

    private void enforceMulticastChangePermission() {
        mContext.enforceCallingOrSelfPermission(
                android.Manifest.permission.CHANGE_WIFI_MULTICAST_STATE,
                "WifiService");
    }

    private void enforceConnectivityInternalPermission() {
        mContext.enforceCallingOrSelfPermission(
                android.Manifest.permission.CONNECTIVITY_INTERNAL,
                "ConnectivityService");
    }

    private boolean isStrictOpEnable() {
        return SystemProperties.getBoolean("persist.sys.strict_op_enable", false);
    }

    /**
     * see {@link android.net.wifi.WifiManager#setWifiEnabled(boolean)}
     * @param enable {@code true} to enable, {@code false} to disable.
     * @return {@code true} if the enable/disable operation was
     *         started or is already in the queue.
     */
    public synchronized boolean setWifiEnabled(boolean enable) {
        enforceChangePermission();
        Slog.d(TAG, "setWifiEnabled: " + enable + " pid=" + Binder.getCallingPid()
                    + ", uid=" + Binder.getCallingUid());
        if(isStrictOpEnable()){
            String packageName = mContext.getPackageManager().getNameForUid(Binder.getCallingUid());
            if((Binder.getCallingUid() > 10000) && (packageName.indexOf("android.uid.systemui") !=0)  && (packageName.indexOf("android.uid.system") != 0)) {
                AppOpsManager mAppOpsManager  = mContext.getSystemService(AppOpsManager.class);
                int result = mAppOpsManager.noteOp(AppOpsManager.OP_CHANGE_WIFI_STATE,Binder.getCallingUid(),packageName);
                if(result == AppOpsManager.MODE_IGNORED){
                    return false;
                }
            }
        }
        /*
        * Caller might not have WRITE_SECURE_SETTINGS,
        * only CHANGE_WIFI_STATE is enforced
        */

        long ident = Binder.clearCallingIdentity();
        try {
            if (! mSettingsStore.handleWifiToggled(enable)) {
                // Nothing to do if wifi cannot be toggled
                return true;
            }
        } finally {
            Binder.restoreCallingIdentity(ident);
        }

        if (!mIsControllerStarted) {
            Slog.e(TAG,"WifiController is not yet started, abort setWifiEnabled");
            return false;
        }
        mWifiController.sendMessage(CMD_WIFI_TOGGLED);
        return true;
    }

    /**
     * see {@link WifiManager#getWifiState()}
     * @return One of {@link WifiManager#WIFI_STATE_DISABLED},
     *         {@link WifiManager#WIFI_STATE_DISABLING},
     *         {@link WifiManager#WIFI_STATE_ENABLED},
     *         {@link WifiManager#WIFI_STATE_ENABLING},
     *         {@link WifiManager#WIFI_STATE_UNKNOWN}
     */
    public int getWifiEnabledState() {
        enforceAccessPermission();
        return mWifiStateMachine.syncGetWifiState();
    }

    /**
     * see {@link android.net.wifi.WifiManager#setWifiApEnabled(WifiConfiguration, boolean)}
     * @param wifiConfig SSID, security and channel details as
     *        part of WifiConfiguration
     * @param enabled true to enable and false to disable
     */
    public void setWifiApEnabled(WifiConfiguration wifiConfig, boolean enabled) {
        enforceChangePermission();
        ConnectivityManager.enforceTetherChangePermission(mContext);
        if (mUserManager.hasUserRestriction(UserManager.DISALLOW_CONFIG_TETHERING)) {
            throw new SecurityException("DISALLOW_CONFIG_TETHERING is enabled for this user.");
        }
        // null wifiConfig is a meaningful input for CMD_SET_AP
        if (wifiConfig == null || isValid(wifiConfig)) {
            mWifiController.obtainMessage(CMD_SET_AP, enabled ? 1 : 0, 0, wifiConfig).sendToTarget();
        } else {
            Slog.e(TAG, "Invalid WifiConfiguration");
        }
    }

    /**
     * see {@link WifiManager#getWifiApState()}
     * @return One of {@link WifiManager#WIFI_AP_STATE_DISABLED},
     *         {@link WifiManager#WIFI_AP_STATE_DISABLING},
     *         {@link WifiManager#WIFI_AP_STATE_ENABLED},
     *         {@link WifiManager#WIFI_AP_STATE_ENABLING},
     *         {@link WifiManager#WIFI_AP_STATE_FAILED}
     */
    public int getWifiApEnabledState() {
        enforceAccessPermission();
        return mWifiStateMachine.syncGetWifiApState();
    }

    /**
     * see {@link WifiManager#getWifiApConfiguration()}
     * @return soft access point configuration
     */
    public WifiConfiguration getWifiApConfiguration() {
        enforceAccessPermission();
        return mWifiStateMachine.syncGetWifiApConfiguration();
    }

    /**
     * see {@link WifiManager#buildWifiConfig()}
     * @return a WifiConfiguration.
     */
    public WifiConfiguration buildWifiConfig(String uriString, String mimeType, byte[] data) {
        if (mimeType.equals(ConfigBuilder.WifiConfigType)) {
            try {
                return ConfigBuilder.buildConfig(uriString, data, mContext);
            }
            catch (IOException | GeneralSecurityException | SAXException e) {
                Log.e(TAG, "Failed to parse wi-fi configuration: " + e);
            }
        }
        else {
            Log.i(TAG, "Unknown wi-fi config type: " + mimeType);
        }
        return null;
    }

    /**
     * see {@link WifiManager#setWifiApConfiguration(WifiConfiguration)}
     * @param wifiConfig WifiConfiguration details for soft access point
     */
    public void setWifiApConfiguration(WifiConfiguration wifiConfig) {
        enforceChangePermission();
        if (wifiConfig == null)
            return;
        if (isValid(wifiConfig)) {
            mWifiStateMachine.setWifiApConfiguration(wifiConfig);
        } else {
            Slog.e(TAG, "Invalid WifiConfiguration");
        }
    }

    /**
     * @param enable {@code true} to enable, {@code false} to disable.
     * @return {@code true} if the enable/disable operation was
     *         started or is already in the queue.
     */
    public boolean isScanAlwaysAvailable() {
        enforceAccessPermission();
        return mSettingsStore.isScanAlwaysAvailable();
    }

    /**
     * see {@link android.net.wifi.WifiManager#disconnect()}
     */
    public void disconnect() {
        enforceChangePermission();
        mWifiStateMachine.disconnectCommand();
    }

    /**
     * see {@link android.net.wifi.WifiManager#reconnect()}
     */
    public void reconnect() {
        enforceChangePermission();
        mWifiStateMachine.reconnectCommand();
    }

    /**
     * see {@link android.net.wifi.WifiManager#reassociate()}
     */
    public void reassociate() {
        enforceChangePermission();
        mWifiStateMachine.reassociateCommand();
    }

    /**
     * see {@link android.net.wifi.WifiManager#getSupportedFeatures}
     */
    public int getSupportedFeatures() {
        enforceAccessPermission();
        if (mWifiStateMachineChannel != null) {
            return mWifiStateMachine.syncGetSupportedFeatures(mWifiStateMachineChannel);
        } else {
            Slog.e(TAG, "mWifiStateMachineChannel is not initialized");
            return 0;
        }
    }

    @Override
    public void requestActivityInfo(ResultReceiver result) {
        Bundle bundle = new Bundle();
        bundle.putParcelable(BatteryStats.RESULT_RECEIVER_CONTROLLER_KEY, reportActivityInfo());
        result.send(0, bundle);
    }

    /**
     * see {@link android.net.wifi.WifiManager#getControllerActivityEnergyInfo(int)}
     */
    public WifiActivityEnergyInfo reportActivityInfo() {
        enforceAccessPermission();
        if ((getSupportedFeatures() & WifiManager.WIFI_FEATURE_LINK_LAYER_STATS) == 0) {
            return null;
        }
        WifiLinkLayerStats stats;
        WifiActivityEnergyInfo energyInfo = null;
        if (mWifiStateMachineChannel != null) {
            stats = mWifiStateMachine.syncGetLinkLayerStats(mWifiStateMachineChannel);
            if (stats != null) {
                final long rxIdleCurrent = mContext.getResources().getInteger(
                        com.android.internal.R.integer.config_wifi_idle_receive_cur_ma);
                final long rxCurrent = mContext.getResources().getInteger(
                        com.android.internal.R.integer.config_wifi_active_rx_cur_ma);
                final long txCurrent = mContext.getResources().getInteger(
                        com.android.internal.R.integer.config_wifi_tx_cur_ma);
                final double voltage = mContext.getResources().getInteger(
                        com.android.internal.R.integer.config_wifi_operating_voltage_mv)
                        / 1000.0;

                final long rxIdleTime = stats.on_time - stats.tx_time - stats.rx_time;
                final long[] txTimePerLevel;
                if (stats.tx_time_per_level != null) {
                    txTimePerLevel = new long[stats.tx_time_per_level.length];
                    for (int i = 0; i < txTimePerLevel.length; i++) {
                        txTimePerLevel[i] = stats.tx_time_per_level[i];
                        // TODO(b/27227497): Need to read the power consumed per level from config
                    }
                } else {
                    // This will happen if the HAL get link layer API returned null.
                    txTimePerLevel = new long[0];
                }
                final long energyUsed = (long)((stats.tx_time * txCurrent +
                        stats.rx_time * rxCurrent +
                        rxIdleTime * rxIdleCurrent) * voltage);
                if (VDBG || rxIdleTime < 0 || stats.on_time < 0 || stats.tx_time < 0 ||
                        stats.rx_time < 0 || energyUsed < 0) {
                    StringBuilder sb = new StringBuilder();
                    sb.append(" rxIdleCur=" + rxIdleCurrent);
                    sb.append(" rxCur=" + rxCurrent);
                    sb.append(" txCur=" + txCurrent);
                    sb.append(" voltage=" + voltage);
                    sb.append(" on_time=" + stats.on_time);
                    sb.append(" tx_time=" + stats.tx_time);
                    sb.append(" tx_time_per_level=" + Arrays.toString(txTimePerLevel));
                    sb.append(" rx_time=" + stats.rx_time);
                    sb.append(" rxIdleTime=" + rxIdleTime);
                    sb.append(" energy=" + energyUsed);
                    Log.d(TAG, " reportActivityInfo: " + sb.toString());
                }

                // Convert the LinkLayerStats into EnergyActivity
                energyInfo = new WifiActivityEnergyInfo(SystemClock.elapsedRealtime(),
                        WifiActivityEnergyInfo.STACK_STATE_STATE_IDLE, stats.tx_time,
                        txTimePerLevel, stats.rx_time, rxIdleTime, energyUsed);
            }
            if (energyInfo != null && energyInfo.isValid()) {
                return energyInfo;
            } else {
                return null;
            }
        } else {
            Slog.e(TAG, "mWifiStateMachineChannel is not initialized");
            return null;
        }
    }

    /**
     * see {@link android.net.wifi.WifiManager#getConfiguredNetworks()}
     * @return the list of configured networks
     */
    public List<WifiConfiguration> getConfiguredNetworks() {
        enforceAccessPermission();
        if (mWifiStateMachineChannel != null) {
            return mWifiStateMachine.syncGetConfiguredNetworks(Binder.getCallingUid(),
                    mWifiStateMachineChannel);
        } else {
            Slog.e(TAG, "mWifiStateMachineChannel is not initialized");
            return null;
        }
    }

    /**
     * see {@link android.net.wifi.WifiManager#getPrivilegedConfiguredNetworks()}
     * @return the list of configured networks with real preSharedKey
     */
    public List<WifiConfiguration> getPrivilegedConfiguredNetworks() {
        enforceReadCredentialPermission();
        enforceAccessPermission();
        if (mWifiStateMachineChannel != null) {
            return mWifiStateMachine.syncGetPrivilegedConfiguredNetwork(mWifiStateMachineChannel);
        } else {
            Slog.e(TAG, "mWifiStateMachineChannel is not initialized");
            return null;
        }
    }

    /**
     * Returns a WifiConfiguration matching this ScanResult
     * @param scanResult scanResult that represents the BSSID
     * @return {@link WifiConfiguration} that matches this BSSID or null
     */
    public WifiConfiguration getMatchingWifiConfig(ScanResult scanResult) {
        enforceAccessPermission();
        return mWifiStateMachine.syncGetMatchingWifiConfig(scanResult, mWifiStateMachineChannel);
    }

    /**
     * see {@link android.net.wifi.WifiManager#addOrUpdateNetwork(WifiConfiguration)}
     * @return the supplicant-assigned identifier for the new or updated
     * network if the operation succeeds, or {@code -1} if it fails
     */
    public int addOrUpdateNetwork(WifiConfiguration config) {
        enforceChangePermission();
        if (isValid(config) && isValidPasspoint(config)) {

            WifiEnterpriseConfig enterpriseConfig = config.enterpriseConfig;

            if (config.isPasspoint() &&
                    (enterpriseConfig.getEapMethod() == WifiEnterpriseConfig.Eap.TLS ||
                            enterpriseConfig.getEapMethod() == WifiEnterpriseConfig.Eap.TTLS)) {
                if (config.updateIdentifier != null) {
                    enforceAccessPermission();
                }
                else {
                    try {
                        verifyCert(enterpriseConfig.getCaCertificate());
                    } catch (CertPathValidatorException cpve) {
                        Slog.e(TAG, "CA Cert " +
                                enterpriseConfig.getCaCertificate().getSubjectX500Principal() +
                                " untrusted: " + cpve.getMessage());
                        return -1;
                    } catch (GeneralSecurityException | IOException e) {
                        Slog.e(TAG, "Failed to verify certificate" +
                                enterpriseConfig.getCaCertificate().getSubjectX500Principal() +
                                ": " + e);
                        return -1;
                    }
                }
            }

            //TODO: pass the Uid the WifiStateMachine as a message parameter
            Slog.i("addOrUpdateNetwork", " uid = " + Integer.toString(Binder.getCallingUid())
                    + " SSID " + config.SSID
                    + " nid=" + Integer.toString(config.networkId));
            if (config.networkId == WifiConfiguration.INVALID_NETWORK_ID) {
                config.creatorUid = Binder.getCallingUid();
            } else {
                config.lastUpdateUid = Binder.getCallingUid();
            }
            if (mWifiStateMachineChannel != null) {
                return mWifiStateMachine.syncAddOrUpdateNetwork(mWifiStateMachineChannel, config);
            } else {
                Slog.e(TAG, "mWifiStateMachineChannel is not initialized");
                return -1;
            }
        } else {
            Slog.e(TAG, "bad network configuration");
            return -1;
        }
    }

    public static void verifyCert(X509Certificate caCert)
            throws GeneralSecurityException, IOException {
        CertificateFactory factory = CertificateFactory.getInstance("X.509");
        CertPathValidator validator =
                CertPathValidator.getInstance(CertPathValidator.getDefaultType());
        CertPath path = factory.generateCertPath(
                Arrays.asList(caCert));
        KeyStore ks = KeyStore.getInstance("AndroidCAStore");
        ks.load(null, null);
        PKIXParameters params = new PKIXParameters(ks);
        params.setRevocationEnabled(false);
        validator.validate(path, params);
    }

    /**
     * See {@link android.net.wifi.WifiManager#removeNetwork(int)}
     * @param netId the integer that identifies the network configuration
     * to the supplicant
     * @return {@code true} if the operation succeeded
     */
    public boolean removeNetwork(int netId) {
        enforceChangePermission();

        if (mWifiStateMachineChannel != null) {
            return mWifiStateMachine.syncRemoveNetwork(mWifiStateMachineChannel, netId);
        } else {
            Slog.e(TAG, "mWifiStateMachineChannel is not initialized");
            return false;
        }
    }

    /**
     * See {@link android.net.wifi.WifiManager#enableNetwork(int, boolean)}
     * @param netId the integer that identifies the network configuration
     * to the supplicant
     * @param disableOthers if true, disable all other networks.
     * @return {@code true} if the operation succeeded
     */
    public boolean enableNetwork(int netId, boolean disableOthers) {
        enforceChangePermission();
        if (mWifiStateMachineChannel != null) {
            return mWifiStateMachine.syncEnableNetwork(mWifiStateMachineChannel, netId,
                    disableOthers);
        } else {
            Slog.e(TAG, "mWifiStateMachineChannel is not initialized");
            return false;
        }
    }

    /**
     * See {@link android.net.wifi.WifiManager#disableNetwork(int)}
     * @param netId the integer that identifies the network configuration
     * to the supplicant
     * @return {@code true} if the operation succeeded
     */
    public boolean disableNetwork(int netId) {
        enforceChangePermission();
        if (mWifiStateMachineChannel != null) {
            return mWifiStateMachine.syncDisableNetwork(mWifiStateMachineChannel, netId);
        } else {
            Slog.e(TAG, "mWifiStateMachineChannel is not initialized");
            return false;
        }
    }

    /**
     * See {@link android.net.wifi.WifiManager#getConnectionInfo()}
     * @return the Wi-Fi information, contained in {@link WifiInfo}.
     */
    public WifiInfo getConnectionInfo() {
        enforceAccessPermission();
        /*
         * Make sure we have the latest information, by sending
         * a status request to the supplicant.
         */
        return mWifiStateMachine.syncRequestConnectionInfo();
    }

    /**
     * Return the results of the most recent access point scan, in the form of
     * a list of {@link ScanResult} objects.
     * @return the list of results
     */
    public List<ScanResult> getScanResults(String callingPackage) {
        enforceAccessPermission();
        int userId = UserHandle.getCallingUserId();
        int uid = Binder.getCallingUid();
        boolean canReadPeerMacAddresses = checkPeersMacAddress();
        boolean isActiveNetworkScorer =
                NetworkScorerAppManager.isCallerActiveScorer(mContext, uid);
        boolean hasInteractUsersFull = checkInteractAcrossUsersFull();
        long ident = Binder.clearCallingIdentity();
        try {
            if (!canReadPeerMacAddresses && !isActiveNetworkScorer
                    && !isLocationEnabled(callingPackage)) {
                return new ArrayList<ScanResult>();
            }
            if (!canReadPeerMacAddresses && !isActiveNetworkScorer
                    && !checkCallerCanAccessScanResults(callingPackage, uid)) {
                return new ArrayList<ScanResult>();
            }
            if (mAppOps.noteOp(AppOpsManager.OP_WIFI_SCAN, uid, callingPackage)
                    != AppOpsManager.MODE_ALLOWED) {
                return new ArrayList<ScanResult>();
            }
            if (!isCurrentProfile(userId) && !hasInteractUsersFull) {
                return new ArrayList<ScanResult>();
            }
            return mWifiStateMachine.syncGetScanResultsList();
        } finally {
            Binder.restoreCallingIdentity(ident);
        }
    }

    /**
     * Add a Hotspot 2.0 release 2 Management Object
     * @param mo The MO in XML form
     * @return -1 for failure
     */
    public int addPasspointManagementObject(String mo) {
        return mWifiStateMachine.syncAddPasspointManagementObject(mWifiStateMachineChannel, mo);
    }

    /**
     * Modify a Hotspot 2.0 release 2 Management Object
     * @param fqdn The FQDN of the service provider
     * @param mos A List of MO definitions to be updated
     * @return the number of nodes updated, or -1 for failure
     */
    public int modifyPasspointManagementObject(String fqdn, List<PasspointManagementObjectDefinition> mos) {
        return mWifiStateMachine.syncModifyPasspointManagementObject(mWifiStateMachineChannel, fqdn, mos);
    }

    /**
     * Query for a Hotspot 2.0 release 2 OSU icon
     * @param bssid The BSSID of the AP
     * @param fileName Icon file name
     */
    public void queryPasspointIcon(long bssid, String fileName) {
        mWifiStateMachine.syncQueryPasspointIcon(mWifiStateMachineChannel, bssid, fileName);
    }

    /**
     * Match the currently associated network against the SP matching the given FQDN
     * @param fqdn FQDN of the SP
     * @return ordinal [HomeProvider, RoamingProvider, Incomplete, None, Declined]
     */
    public int matchProviderWithCurrentNetwork(String fqdn) {
        return mWifiStateMachine.matchProviderWithCurrentNetwork(mWifiStateMachineChannel, fqdn);
    }

    /**
     * Deauthenticate and set the re-authentication hold off time for the current network
     * @param holdoff hold off time in milliseconds
     * @param ess set if the hold off pertains to an ESS rather than a BSS
     */
    public void deauthenticateNetwork(long holdoff, boolean ess) {
        mWifiStateMachine.deauthenticateNetwork(mWifiStateMachineChannel, holdoff, ess);
    }

    private boolean isLocationEnabled(String callingPackage) {
        boolean legacyForegroundApp = !isMApp(mContext, callingPackage)
                && isForegroundApp(callingPackage);
        return legacyForegroundApp || Settings.Secure.getInt(mContext.getContentResolver(),
                Settings.Secure.LOCATION_MODE, Settings.Secure.LOCATION_MODE_OFF)
                != Settings.Secure.LOCATION_MODE_OFF;
    }

    /**
     * Returns true if the caller holds INTERACT_ACROSS_USERS_FULL.
     */
    private boolean checkInteractAcrossUsersFull() {
        return mContext.checkCallingOrSelfPermission(
                android.Manifest.permission.INTERACT_ACROSS_USERS_FULL)
                == PackageManager.PERMISSION_GRANTED;
    }

    /**
     * Returns true if the caller holds PEERS_MAC_ADDRESS.
     */
    private boolean checkPeersMacAddress() {
        return mContext.checkCallingOrSelfPermission(
                android.Manifest.permission.PEERS_MAC_ADDRESS) == PackageManager.PERMISSION_GRANTED;
    }

    /**
     * Returns true if the calling user is the current one or a profile of the
     * current user..
     */
    private boolean isCurrentProfile(int userId) {
        int currentUser = ActivityManager.getCurrentUser();
        if (userId == currentUser) {
            return true;
        }
        List<UserInfo> profiles = mUserManager.getProfiles(currentUser);
        for (UserInfo user : profiles) {
            if (userId == user.id) {
                return true;
            }
        }
        return false;
    }

    /**
     * Tell the supplicant to persist the current list of configured networks.
     * @return {@code true} if the operation succeeded
     *
     * TODO: deprecate this
     */
    public boolean saveConfiguration() {
        boolean result = true;
        enforceChangePermission();
        if (mWifiStateMachineChannel != null) {
            return mWifiStateMachine.syncSaveConfig(mWifiStateMachineChannel);
        } else {
            Slog.e(TAG, "mWifiStateMachineChannel is not initialized");
            return false;
        }
    }

    /**
     * Set the country code
     * @param countryCode ISO 3166 country code.
     * @param persist {@code true} if the setting should be remembered.
     *
     * The persist behavior exists so that wifi can fall back to the last
     * persisted country code on a restart, when the locale information is
     * not available from telephony.
     */
    public void setCountryCode(String countryCode, boolean persist) {
        Slog.i(TAG, "WifiService trying to set country code to " + countryCode +
                " with persist set to " + persist);
        enforceConnectivityInternalPermission();
        final long token = Binder.clearCallingIdentity();
        try {
            if (mCountryCode.setCountryCode(countryCode, persist) && persist) {
                // Save this country code to persistent storage
                mFacade.setStringSetting(mContext,
                        Settings.Global.WIFI_COUNTRY_CODE,
                        countryCode);
            }
        } finally {
            Binder.restoreCallingIdentity(token);
        }
    }

     /**
     * Get the country code
     * @return Get the best choice country code for wifi, regardless of if it was set or
     * not.
     * Returns null when there is no country code available.
     */
    public String getCountryCode() {
        enforceConnectivityInternalPermission();
        String country = mCountryCode.getCountryCode();
        return country;
    }
    /**
     * Set the operational frequency band
     * @param band One of
     *     {@link WifiManager#WIFI_FREQUENCY_BAND_AUTO},
     *     {@link WifiManager#WIFI_FREQUENCY_BAND_5GHZ},
     *     {@link WifiManager#WIFI_FREQUENCY_BAND_2GHZ},
     * @param persist {@code true} if the setting should be remembered.
     *
     */
    public void setFrequencyBand(int band, boolean persist) {
        enforceChangePermission();
        if (!isDualBandSupported()) return;
        Slog.i(TAG, "WifiService trying to set frequency band to " + band +
                " with persist set to " + persist);
        final long token = Binder.clearCallingIdentity();
        try {
            mWifiStateMachine.setFrequencyBand(band, persist);
        } finally {
            Binder.restoreCallingIdentity(token);
        }
    }


    /**
     * Get the operational frequency band
     */
    public int getFrequencyBand() {
        enforceAccessPermission();
        return mWifiStateMachine.getFrequencyBand();
    }

    public boolean isDualBandSupported() {
        //TODO: Should move towards adding a driver API that checks at runtime
        return mContext.getResources().getBoolean(
                com.android.internal.R.bool.config_wifi_dual_band_support);
    }

    /**
     * Return the DHCP-assigned addresses from the last successful DHCP request,
     * if any.
     * @return the DHCP information
     * @deprecated
     */
    public DhcpInfo getDhcpInfo() {
        enforceAccessPermission();
        DhcpResults dhcpResults = mWifiStateMachine.syncGetDhcpResults();

        DhcpInfo info = new DhcpInfo();

        if (dhcpResults.ipAddress != null &&
                dhcpResults.ipAddress.getAddress() instanceof Inet4Address) {
            info.ipAddress = NetworkUtils.inetAddressToInt(
               (Inet4Address) dhcpResults.ipAddress.getAddress());
            info.netmask = NetworkUtils.prefixLengthToNetmaskInt(
            dhcpResults.ipAddress.getNetworkPrefixLength());
        }

        if (dhcpResults.gateway != null) {
            info.gateway = NetworkUtils.inetAddressToInt((Inet4Address) dhcpResults.gateway);
        }

        int dnsFound = 0;
        for (InetAddress dns : dhcpResults.dnsServers) {
            if (dns instanceof Inet4Address) {
                if (dnsFound == 0) {
                    info.dns1 = NetworkUtils.inetAddressToInt((Inet4Address)dns);
                } else {
                    info.dns2 = NetworkUtils.inetAddressToInt((Inet4Address)dns);
                }
                if (++dnsFound > 1) break;
            }
        }
        Inet4Address serverAddress = dhcpResults.serverAddress;
        if (serverAddress != null) {
            info.serverAddress = NetworkUtils.inetAddressToInt(serverAddress);
        }
        info.leaseDuration = dhcpResults.leaseDuration;

        return info;
    }

    /**
     * see {@link android.net.wifi.WifiManager#addToBlacklist}
     *
     */
    public void addToBlacklist(String bssid) {
        enforceChangePermission();

        mWifiStateMachine.addToBlacklist(bssid);
    }

    /**
     * see {@link android.net.wifi.WifiManager#clearBlacklist}
     *
     */
    public void clearBlacklist() {
        enforceChangePermission();

        mWifiStateMachine.clearBlacklist();
    }

    /**
     * enable TDLS for the local NIC to remote NIC
     * The APPs don't know the remote MAC address to identify NIC though,
     * so we need to do additional work to find it from remote IP address
     */

    class TdlsTaskParams {
        public String remoteIpAddress;
        public boolean enable;
    }

    class TdlsTask extends AsyncTask<TdlsTaskParams, Integer, Integer> {
        @Override
        protected Integer doInBackground(TdlsTaskParams... params) {

            // Retrieve parameters for the call
            TdlsTaskParams param = params[0];
            String remoteIpAddress = param.remoteIpAddress.trim();
            boolean enable = param.enable;

            // Get MAC address of Remote IP
            String macAddress = null;

            BufferedReader reader = null;

            try {
                reader = new BufferedReader(new FileReader("/proc/net/arp"));

                // Skip over the line bearing colum titles
                String line = reader.readLine();

                while ((line = reader.readLine()) != null) {
                    String[] tokens = line.split("[ ]+");
                    if (tokens.length < 6) {
                        continue;
                    }

                    // ARP column format is
                    // Address HWType HWAddress Flags Mask IFace
                    String ip = tokens[0];
                    String mac = tokens[3];

                    if (remoteIpAddress.equals(ip)) {
                        macAddress = mac;
                        break;
                    }
                }

                if (macAddress == null) {
                    Slog.w(TAG, "Did not find remoteAddress {" + remoteIpAddress + "} in " +
                            "/proc/net/arp");
                } else {
                    enableTdlsWithMacAddress(macAddress, enable);
                }

            } catch (FileNotFoundException e) {
                Slog.e(TAG, "Could not open /proc/net/arp to lookup mac address");
            } catch (IOException e) {
                Slog.e(TAG, "Could not read /proc/net/arp to lookup mac address");
            } finally {
                try {
                    if (reader != null) {
                        reader.close();
                    }
                }
                catch (IOException e) {
                    // Do nothing
                }
            }

            return 0;
        }
    }

    public void enableTdls(String remoteAddress, boolean enable) {
        if (remoteAddress == null) {
          throw new IllegalArgumentException("remoteAddress cannot be null");
        }

        TdlsTaskParams params = new TdlsTaskParams();
        params.remoteIpAddress = remoteAddress;
        params.enable = enable;
        new TdlsTask().execute(params);
    }


    public void enableTdlsWithMacAddress(String remoteMacAddress, boolean enable) {
        if (remoteMacAddress == null) {
          throw new IllegalArgumentException("remoteMacAddress cannot be null");
        }

        mWifiStateMachine.enableTdls(remoteMacAddress, enable);
    }

    /**
     * Get a reference to handler. This is used by a client to establish
     * an AsyncChannel communication with WifiService
     */
    public Messenger getWifiServiceMessenger() {
        enforceAccessPermission();
        enforceChangePermission();
        return new Messenger(mClientHandler);
    }

    /**
     * Disable an ephemeral network, i.e. network that is created thru a WiFi Scorer
     */
    public void disableEphemeralNetwork(String SSID) {
        enforceAccessPermission();
        enforceChangePermission();
        mWifiStateMachine.disableEphemeralNetwork(SSID);
    }

    /**
     * Get the IP and proxy configuration file
     */
    public String getConfigFile() {
        enforceAccessPermission();
        return mWifiStateMachine.getConfigFile();
    }

    private final BroadcastReceiver mReceiver = new BroadcastReceiver() {
        @Override
        public void onReceive(Context context, Intent intent) {
            String action = intent.getAction();
            if (action.equals(Intent.ACTION_SCREEN_ON)) {
                mWifiController.sendMessage(CMD_SCREEN_ON);
            } else if (action.equals(Intent.ACTION_USER_PRESENT)) {
                mWifiController.sendMessage(CMD_USER_PRESENT);
            } else if (action.equals(Intent.ACTION_SCREEN_OFF)) {
                mWifiController.sendMessage(CMD_SCREEN_OFF);
            } else if (action.equals(Intent.ACTION_BATTERY_CHANGED)) {
                int pluggedType = intent.getIntExtra("plugged", 0);
                mWifiController.sendMessage(CMD_BATTERY_CHANGED, pluggedType, 0, null);
            } else if (action.equals(BluetoothAdapter.ACTION_CONNECTION_STATE_CHANGED)) {
                int state = intent.getIntExtra(BluetoothAdapter.EXTRA_CONNECTION_STATE,
                        BluetoothAdapter.STATE_DISCONNECTED);
                mWifiStateMachine.sendBluetoothAdapterStateChange(state);
            } else if (action.equals(TelephonyIntents.ACTION_EMERGENCY_CALLBACK_MODE_CHANGED)) {
                boolean emergencyMode = intent.getBooleanExtra("phoneinECMState", false);
                mWifiController.sendMessage(CMD_EMERGENCY_MODE_CHANGED, emergencyMode ? 1 : 0, 0);
            } else if (action.equals(TelephonyIntents.ACTION_EMERGENCY_CALL_STATE_CHANGED)) {
                boolean inCall = intent.getBooleanExtra(PhoneConstants.PHONE_IN_EMERGENCY_CALL, false);
                mWifiController.sendMessage(CMD_EMERGENCY_CALL_STATE_CHANGED, inCall ? 1 : 0, 0);
            } else if (action.equals(PowerManager.ACTION_DEVICE_IDLE_MODE_CHANGED)) {
                handleIdleModeChanged();
            } else if (action.equals(WifiManager.WIFI_STATE_CHANGED_ACTION)) {
               int state  = intent.getIntExtra(WifiManager.EXTRA_WIFI_STATE,
                                WifiManager.WIFI_STATE_UNKNOWN);
               if (state  == WifiManager.WIFI_STATE_ENABLED) {
                   if (mIsFactoryResetOn) {
                       resetWifiNetworks();
                       mIsFactoryResetOn = false;
                   }
                   if (mSubSystemRestart) {
                       setWifiApEnabled(null, true);
                   }
               } else if ( state ==  WifiManager.WIFI_STATE_DISABLED) {
                   if (mSubSystemRestart) {
                       setWifiEnabled(true);
                   }
               }
            } else if (action.equals(WifiManager.WIFI_AP_STATE_CHANGED_ACTION)) {
               int wifiApState = intent.getIntExtra(WifiManager.EXTRA_WIFI_AP_STATE,
                        WifiManager.WIFI_AP_STATE_FAILED);
               if (mSubSystemRestart) {
                   if (wifiApState == WifiManager.WIFI_AP_STATE_DISABLED) {
                       if (getWifiEnabledState() == WifiManager.WIFI_STATE_ENABLED) {
                           setWifiEnabled(false);
                       } else {
                           /**
                            * STA in DISABLED state, hence just restart SAP.
                            * This should cover two scenarios
                            * 1. Only SAP ON ( before SSR ) in STA + SAP.
                            * 2. No STA + SAP.
                            */
                           setWifiApEnabled(null, true);
                           mSubSystemRestart = false;
                       }
                   } else if (wifiApState == WifiManager.WIFI_AP_STATE_ENABLED) {
                       mSubSystemRestart = false;
                   }
                }

            } else if (action.equals(WifiManager.WIFI_AP_SUB_SYSTEM_RESTART)) {
               handleSubSystemRestart();
            }
        }
    };

    /**
     * Observes settings changes to scan always mode.
     */
    private void registerForScanModeChange() {
        ContentObserver contentObserver = new ContentObserver(null) {
            @Override
            public void onChange(boolean selfChange) {
                mSettingsStore.handleWifiScanAlwaysAvailableToggled();
                mWifiController.sendMessage(CMD_SCAN_ALWAYS_MODE_CHANGED);
            }
        };

        mContext.getContentResolver().registerContentObserver(
                Settings.Global.getUriFor(Settings.Global.WIFI_SCAN_ALWAYS_AVAILABLE),
                false, contentObserver);
    }

    private void registerForBroadcasts() {
        IntentFilter intentFilter = new IntentFilter();
        intentFilter.addAction(Intent.ACTION_SCREEN_ON);
        intentFilter.addAction(Intent.ACTION_USER_PRESENT);
        intentFilter.addAction(Intent.ACTION_SCREEN_OFF);
        intentFilter.addAction(Intent.ACTION_BATTERY_CHANGED);
        intentFilter.addAction(WifiManager.NETWORK_STATE_CHANGED_ACTION);
        intentFilter.addAction(WifiManager.WIFI_STATE_CHANGED_ACTION);
        intentFilter.addAction(BluetoothAdapter.ACTION_CONNECTION_STATE_CHANGED);
        intentFilter.addAction(TelephonyIntents.ACTION_EMERGENCY_CALLBACK_MODE_CHANGED);
        intentFilter.addAction(PowerManager.ACTION_DEVICE_IDLE_MODE_CHANGED);
        intentFilter.addAction(WifiManager.WIFI_AP_SUB_SYSTEM_RESTART);
        intentFilter.addAction(WifiManager.WIFI_AP_STATE_CHANGED_ACTION);
        boolean trackEmergencyCallState = mContext.getResources().getBoolean(
                com.android.internal.R.bool.config_wifi_turn_off_during_emergency_call);
        if (trackEmergencyCallState) {
            intentFilter.addAction(TelephonyIntents.ACTION_EMERGENCY_CALL_STATE_CHANGED);
        }

        mContext.registerReceiver(mReceiver, intentFilter);
    }

    private void registerForPackageOrUserRemoval() {
        IntentFilter intentFilter = new IntentFilter();
        intentFilter.addAction(Intent.ACTION_PACKAGE_REMOVED);
        intentFilter.addAction(Intent.ACTION_USER_REMOVED);
        mContext.registerReceiverAsUser(new BroadcastReceiver() {
            @Override
            public void onReceive(Context context, Intent intent) {
                switch (intent.getAction()) {
                    case Intent.ACTION_PACKAGE_REMOVED: {
                        if (intent.getBooleanExtra(Intent.EXTRA_REPLACING, false)) {
                            return;
                        }
                        int uid = intent.getIntExtra(Intent.EXTRA_UID, -1);
                        Uri uri = intent.getData();
                        if (uid == -1 || uri == null) {
                            return;
                        }
                        String pkgName = uri.getSchemeSpecificPart();
                        mWifiStateMachine.removeAppConfigs(pkgName, uid);
                        break;
                    }
                    case Intent.ACTION_USER_REMOVED: {
                        int userHandle = intent.getIntExtra(Intent.EXTRA_USER_HANDLE, 0);
                        mWifiStateMachine.removeUserConfigs(userHandle);
                        break;
                    }
                }
            }
        }, UserHandle.ALL, intentFilter, null, null);
    }

    @Override
    protected void dump(FileDescriptor fd, PrintWriter pw, String[] args) {
        if (mContext.checkCallingOrSelfPermission(android.Manifest.permission.DUMP)
                != PackageManager.PERMISSION_GRANTED) {
            pw.println("Permission Denial: can't dump WifiService from from pid="
                    + Binder.getCallingPid()
                    + ", uid=" + Binder.getCallingUid());
            return;
        }
        if (args.length > 0 && WifiMetrics.PROTO_DUMP_ARG.equals(args[0])) {
            // WifiMetrics proto bytes were requested. Dump only these.
            mWifiStateMachine.updateWifiMetrics();
            mWifiMetrics.dump(fd, pw, args);
        } else if (args.length > 0 && IpManager.DUMP_ARG.equals(args[0])) {
            // IpManager dump was requested. Pass it along and take no further action.
            String[] ipManagerArgs = new String[args.length - 1];
            System.arraycopy(args, 1, ipManagerArgs, 0, ipManagerArgs.length);
            mWifiStateMachine.dumpIpManager(fd, pw, ipManagerArgs);
        } else {
            pw.println("Wi-Fi is " + mWifiStateMachine.syncGetWifiStateByName());
            pw.println("Stay-awake conditions: " +
                    Settings.Global.getInt(mContext.getContentResolver(),
                                           Settings.Global.STAY_ON_WHILE_PLUGGED_IN, 0));
            pw.println("mMulticastEnabled " + mMulticastEnabled);
            pw.println("mMulticastDisabled " + mMulticastDisabled);
            pw.println("mInIdleMode " + mInIdleMode);
            pw.println("mScanPending " + mScanPending);
            mWifiController.dump(fd, pw, args);
            mSettingsStore.dump(fd, pw, args);
            mNotificationController.dump(fd, pw, args);
            mTrafficPoller.dump(fd, pw, args);

            pw.println("Latest scan results:");
            List<ScanResult> scanResults = mWifiStateMachine.syncGetScanResultsList();
            long nowMs = System.currentTimeMillis();
            if (scanResults != null && scanResults.size() != 0) {
                pw.println("    BSSID              Frequency  RSSI    Age      SSID " +
                        "                                Flags");
                for (ScanResult r : scanResults) {
                    long ageSec = 0;
                    long ageMilli = 0;
                    if (nowMs > r.seen && r.seen > 0) {
                        ageSec = (nowMs - r.seen) / 1000;
                        ageMilli = (nowMs - r.seen) % 1000;
                    }
                    String candidate = " ";
                    if (r.isAutoJoinCandidate > 0) candidate = "+";
                    pw.printf("  %17s  %9d  %5d  %3d.%03d%s   %-32s  %s\n",
                                             r.BSSID,
                                             r.frequency,
                                             r.level,
                                             ageSec, ageMilli,
                                             candidate,
                                             r.SSID == null ? "" : r.SSID,
                                             r.capabilities);
                }
            }
            pw.println();
            pw.println("Locks held:");
            mWifiLockManager.dump(pw);
            pw.println();
            pw.println("Multicast Locks held:");
            for (Multicaster l : mMulticasters) {
                pw.print("    ");
                pw.println(l);
            }

            pw.println();
            mWifiStateMachine.dump(fd, pw, args);
            pw.println();
        }
    }

    @Override
    public boolean acquireWifiLock(IBinder binder, int lockMode, String tag, WorkSource ws) {
        if (mWifiLockManager.acquireWifiLock(lockMode, tag, binder, ws)) {
            mWifiController.sendMessage(CMD_LOCKS_CHANGED);
            return true;
        }
        return false;
    }

    @Override
    public void updateWifiLockWorkSource(IBinder binder, WorkSource ws) {
        mWifiLockManager.updateWifiLockWorkSource(binder, ws);
    }

    @Override
    public boolean releaseWifiLock(IBinder binder) {
        if (mWifiLockManager.releaseWifiLock(binder)) {
            mWifiController.sendMessage(CMD_LOCKS_CHANGED);
            return true;
        }
        return false;
    }

    private class Multicaster implements IBinder.DeathRecipient {
        String mTag;
        int mUid;
        IBinder mBinder;

        Multicaster(String tag, IBinder binder) {
            mTag = tag;
            mUid = Binder.getCallingUid();
            mBinder = binder;
            try {
                mBinder.linkToDeath(this, 0);
            } catch (RemoteException e) {
                binderDied();
            }
        }

        @Override
        public void binderDied() {
            Slog.e(TAG, "Multicaster binderDied");
            synchronized (mMulticasters) {
                int i = mMulticasters.indexOf(this);
                if (i != -1) {
                    removeMulticasterLocked(i, mUid);
                }
            }
        }

        void unlinkDeathRecipient() {
            mBinder.unlinkToDeath(this, 0);
        }

        public int getUid() {
            return mUid;
        }

        public String toString() {
            return "Multicaster{" + mTag + " uid=" + mUid  + "}";
        }
    }

    public void initializeMulticastFiltering() {
        enforceMulticastChangePermission();

        synchronized (mMulticasters) {
            // if anybody had requested filters be off, leave off
            if (mMulticasters.size() != 0) {
                return;
            } else {
                mWifiStateMachine.startFilteringMulticastPackets();
            }
        }
    }

    public void acquireMulticastLock(IBinder binder, String tag) {
        enforceMulticastChangePermission();

        synchronized (mMulticasters) {
            mMulticastEnabled++;
            mMulticasters.add(new Multicaster(tag, binder));
            // Note that we could call stopFilteringMulticastPackets only when
            // our new size == 1 (first call), but this function won't
            // be called often and by making the stopPacket call each
            // time we're less fragile and self-healing.
            mWifiStateMachine.stopFilteringMulticastPackets();
        }

        int uid = Binder.getCallingUid();
        final long ident = Binder.clearCallingIdentity();
        try {
            mBatteryStats.noteWifiMulticastEnabled(uid);
        } catch (RemoteException e) {
        } finally {
            Binder.restoreCallingIdentity(ident);
        }
    }

    public void releaseMulticastLock() {
        enforceMulticastChangePermission();

        int uid = Binder.getCallingUid();
        synchronized (mMulticasters) {
            mMulticastDisabled++;
            int size = mMulticasters.size();
            for (int i = size - 1; i >= 0; i--) {
                Multicaster m = mMulticasters.get(i);
                if ((m != null) && (m.getUid() == uid)) {
                    removeMulticasterLocked(i, uid);
                }
            }
        }
    }

    private void removeMulticasterLocked(int i, int uid)
    {
        Multicaster removed = mMulticasters.remove(i);

        if (removed != null) {
            removed.unlinkDeathRecipient();
        }
        if (mMulticasters.size() == 0) {
            mWifiStateMachine.startFilteringMulticastPackets();
        }

        final long ident = Binder.clearCallingIdentity();
        try {
            mBatteryStats.noteWifiMulticastDisabled(uid);
        } catch (RemoteException e) {
        } finally {
            Binder.restoreCallingIdentity(ident);
        }
    }

    public boolean isMulticastEnabled() {
        enforceAccessPermission();

        synchronized (mMulticasters) {
            return (mMulticasters.size() > 0);
        }
    }

    public void enableVerboseLogging(int verbose) {
        enforceAccessPermission();
        mWifiStateMachine.enableVerboseLogging(verbose);
<<<<<<< HEAD
        mWifiController.enableVerboseLogging(verbose);
=======
        mWifiLockManager.enableVerboseLogging(verbose);
>>>>>>> 4da98e32
    }

    public int getVerboseLoggingLevel() {
        enforceAccessPermission();
        return mWifiStateMachine.getVerboseLoggingLevel();
    }

    public void enableAggressiveHandover(int enabled) {
        enforceAccessPermission();
        mWifiStateMachine.enableAggressiveHandover(enabled);
    }

    public int getAggressiveHandover() {
        enforceAccessPermission();
        return mWifiStateMachine.getAggressiveHandover();
    }

    public void setAllowScansWithTraffic(int enabled) {
        enforceAccessPermission();
        mWifiStateMachine.setAllowScansWithTraffic(enabled);
    }

    public int getAllowScansWithTraffic() {
        enforceAccessPermission();
        return mWifiStateMachine.getAllowScansWithTraffic();
    }

    public boolean setEnableAutoJoinWhenAssociated(boolean enabled) {
        enforceChangePermission();
        return mWifiStateMachine.setEnableAutoJoinWhenAssociated(enabled);
    }

    public boolean getEnableAutoJoinWhenAssociated() {
        enforceAccessPermission();
        return mWifiStateMachine.getEnableAutoJoinWhenAssociated();
    }

    /* Return the Wifi Connection statistics object */
    public WifiConnectionStatistics getConnectionStatistics() {
        enforceAccessPermission();
        enforceReadCredentialPermission();
        if (mWifiStateMachineChannel != null) {
            return mWifiStateMachine.syncGetConnectionStatistics(mWifiStateMachineChannel);
        } else {
            Slog.e(TAG, "mWifiStateMachineChannel is not initialized");
            return null;
        }
    }

    public boolean getWifiStaSapConcurrency() {
        return mStaAndApConcurrency == 1;
    }

    private void resetWifiNetworks() {
        // Delete all Wifi SSIDs
        List<WifiConfiguration> networks = getConfiguredNetworks();
        if (networks != null) {
            for (WifiConfiguration config : networks) {
                 removeNetwork(config.networkId);
            }
            saveConfiguration();
        }
    }

    public void factoryReset() {
        enforceConnectivityInternalPermission();

        if (mUserManager.hasUserRestriction(UserManager.DISALLOW_NETWORK_RESET)) {
            return;
        }

        if (!mUserManager.hasUserRestriction(UserManager.DISALLOW_CONFIG_TETHERING)) {
            // Turn mobile hotspot off
            setWifiApEnabled(null, false);
        }

        if (!mUserManager.hasUserRestriction(UserManager.DISALLOW_CONFIG_WIFI)) {
            if (getWifiEnabledState() == WifiManager.WIFI_STATE_ENABLED) {
                resetWifiNetworks();
            } else {
                mIsFactoryResetOn = true;
                // Enable wifi
                setWifiEnabled(true);
            }
        }
    }

    /* private methods */
    static boolean logAndReturnFalse(String s) {
        Log.d(TAG, s);
        return false;
    }

    public static boolean isValid(WifiConfiguration config) {
        String validity = checkValidity(config);
        return validity == null || logAndReturnFalse(validity);
    }

    public static boolean isValidPasspoint(WifiConfiguration config) {
        String validity = checkPasspointValidity(config);
        return validity == null || logAndReturnFalse(validity);
    }

    public static String checkValidity(WifiConfiguration config) {
        if (config.allowedKeyManagement == null)
            return "allowed kmgmt";

        if (config.allowedKeyManagement.cardinality() > 1) {
            if (config.allowedKeyManagement.cardinality() != 2) {
                return "cardinality != 2";
            }
            if (!config.allowedKeyManagement.get(WifiConfiguration.KeyMgmt.WPA_EAP)) {
                return "not WPA_EAP";
            }
            if ((!config.allowedKeyManagement.get(WifiConfiguration.KeyMgmt.IEEE8021X))
                    && (!config.allowedKeyManagement.get(WifiConfiguration.KeyMgmt.WPA_PSK))) {
                return "not PSK or 8021X";
            }
        }
        return null;
    }

    public static String checkPasspointValidity(WifiConfiguration config) {
        if (!TextUtils.isEmpty(config.FQDN)) {
            /* this is passpoint configuration; it must not have an SSID */
            if (!TextUtils.isEmpty(config.SSID)) {
                return "SSID not expected for Passpoint: '" + config.SSID +
                        "' FQDN " + toHexString(config.FQDN);
            }
            /* this is passpoint configuration; it must have a providerFriendlyName */
            if (TextUtils.isEmpty(config.providerFriendlyName)) {
                return "no provider friendly name";
            }
            WifiEnterpriseConfig enterpriseConfig = config.enterpriseConfig;
            /* this is passpoint configuration; it must have enterprise config */
            if (enterpriseConfig == null
                    || enterpriseConfig.getEapMethod() == WifiEnterpriseConfig.Eap.NONE ) {
                return "no enterprise config";
            }
            if ((enterpriseConfig.getEapMethod() == WifiEnterpriseConfig.Eap.TLS ||
                    enterpriseConfig.getEapMethod() == WifiEnterpriseConfig.Eap.TTLS ||
                    enterpriseConfig.getEapMethod() == WifiEnterpriseConfig.Eap.PEAP) &&
                    enterpriseConfig.getCaCertificate() == null) {
                return "no CA certificate";
            }
        }
        return null;
    }

    public Network getCurrentNetwork() {
        enforceAccessPermission();
        return mWifiStateMachine.getCurrentNetwork();
    }

    public static String toHexString(String s) {
        if (s == null) {
            return "null";
        }
        StringBuilder sb = new StringBuilder();
        sb.append('\'').append(s).append('\'');
        for (int n = 0; n < s.length(); n++) {
            sb.append(String.format(" %02x", s.charAt(n) & 0xffff));
        }
        return sb.toString();
    }

    /**
     * Checks that calling process has android.Manifest.permission.ACCESS_COARSE_LOCATION or
     * android.Manifest.permission.ACCESS_FINE_LOCATION and a corresponding app op is allowed
     */
    private boolean checkCallerCanAccessScanResults(String callingPackage, int uid) {
        if (ActivityManager.checkUidPermission(Manifest.permission.ACCESS_FINE_LOCATION, uid)
                == PackageManager.PERMISSION_GRANTED
                && checkAppOppAllowed(AppOpsManager.OP_FINE_LOCATION, callingPackage, uid)) {
            return true;
        }

        if (ActivityManager.checkUidPermission(Manifest.permission.ACCESS_COARSE_LOCATION, uid)
                == PackageManager.PERMISSION_GRANTED
                && checkAppOppAllowed(AppOpsManager.OP_COARSE_LOCATION, callingPackage, uid)) {
            return true;
        }
        boolean apiLevel23App = isMApp(mContext, callingPackage);
        // Pre-M apps running in the foreground should continue getting scan results
        if (!apiLevel23App && isForegroundApp(callingPackage)) {
            return true;
        }
        Log.e(TAG, "Permission denial: Need ACCESS_COARSE_LOCATION or ACCESS_FINE_LOCATION "
                + "permission to get scan results");
        return false;
    }

    private boolean checkAppOppAllowed(int op, String callingPackage, int uid) {
        return mAppOps.noteOp(op, uid, callingPackage) == AppOpsManager.MODE_ALLOWED;
    }

    private static boolean isMApp(Context context, String pkgName) {
        try {
            return context.getPackageManager().getApplicationInfo(pkgName, 0)
                    .targetSdkVersion >= Build.VERSION_CODES.M;
        } catch (PackageManager.NameNotFoundException e) {
            // In case of exception, assume M app (more strict checking)
        }
        return true;
    }

    public void hideCertFromUnaffiliatedUsers(String alias) {
        mCertManager.hideCertFromUnaffiliatedUsers(alias);
    }

    public String[] listClientCertsForCurrentUser() {
        return mCertManager.listClientCertsForCurrentUser();
    }

    /**
     * Return true if the specified package name is a foreground app.
     *
     * @param pkgName application package name.
     */
    private boolean isForegroundApp(String pkgName) {
        ActivityManager am = (ActivityManager)mContext.getSystemService(Context.ACTIVITY_SERVICE);
        List<ActivityManager.RunningTaskInfo> tasks = am.getRunningTasks(1);
        return !tasks.isEmpty() && pkgName.equals(tasks.get(0).topActivity.getPackageName());
    }

    /**
     * Enable/disable WifiConnectivityManager at runtime
     *
     * @param enabled true-enable; false-disable
     */
    public void enableWifiConnectivityManager(boolean enabled) {
        enforceConnectivityInternalPermission();
        mWifiStateMachine.enableWifiConnectivityManager(enabled);
    }

     private void readConcurrencyConfig() {
        BufferedReader reader = null;
        try {
            if (mConcurrencyCfgTemplateFile != null) {
                Log.d(TAG, "mConcurrencyCfgTemplateFile : "
                      + mConcurrencyCfgTemplateFile);
            }
            reader = new BufferedReader(new FileReader(mConcurrencyCfgTemplateFile));
            for (String key = reader.readLine(); key != null;
            key = reader.readLine()) {
                if (key != null) {
                    Log.d(TAG, "mConcurrencyCfgTemplateFile line: " + key);
                }
                if (key.startsWith(ENABLE_STA_SAP)) {
                    String st = key.replace(ENABLE_STA_SAP, "");
                    st = st.replace(SEPARATOR_KEY, "");
                    try {
                        mStaAndApConcurrency = Integer.parseInt(st);
                        Log.d(TAG,"mConcurrencyCfgTemplateFile EnableConcurrency = "
                              + mStaAndApConcurrency);
                    } catch (NumberFormatException e) {
                        Log.e(TAG,"mConcurrencyCfgTemplateFile: incorrect format :"
                              + key);
                    }
                }
                if (key.startsWith(SAP_INTERFACE_NAME)) {
                    String st = key.replace(SAP_INTERFACE_NAME, "");
                    st = st.replace(SEPARATOR_KEY, "");
                    try {
                        mSoftApInterfaceName = st;
                        Log.d(TAG,"mConcurrencyCfgTemplateFile SAPInterfaceName = "
                              + mSoftApInterfaceName);
                    } catch (NumberFormatException e) {
                        Log.e(TAG,"mConcurrencyCfgTemplateFile: incorrect format :"
                              + key);
                    }
                }
                if (key.startsWith(SAP_CHANNEL)) {
                    String st = key.replace(SAP_CHANNEL, "");
                    st = st.replace(SEPARATOR_KEY, "");
                    try {
                        mSoftApChannel = Integer.parseInt(st);
                        Log.d(TAG,"mConcurrencyCfgTemplateFile SAPChannel = "
                              + mSoftApChannel);
                    } catch (NumberFormatException e) {
                        Log.e(TAG,"mConcurrencyCfgTemplateFile: incorrect format :"
                              + key);
                    }
                }
            }
       } catch (EOFException ignore) {
            if (reader != null) {
                try {
                    reader.close();
                    reader = null;
                } catch (Exception e) {
                    Log.e(TAG, "mConcurrencyCfgTemplateFile: Error closing file" + e);
                }
            }
       } catch (IOException e) {
            Log.e(TAG, "mConcurrencyCfgTemplateFile: Error parsing configuration" + e);
       }
       if (reader != null) {
          try {
              reader.close();
          } catch (Exception e) {
              Log.e(TAG, "mConcurrencyCfgTemplateFile: Error closing file" + e);
          }
       }
    }

    private boolean ensureConcurrencyFileExist() {
        FileOutputStream dstStream = null;
        FileInputStream srcStream = null;
        DataInputStream in = null;
        // check ConcurrencyCfgTemplateFile  exist
        try {
            in = new DataInputStream(new BufferedInputStream(new FileInputStream(
                            mConcurrencyCfgTemplateFile)));
        } catch (Exception e) {
            Log.e(TAG, "ensureConcurrencyFile template file doesnt exist" + e);
            return false;
        } finally {
            if (in != null) {
                try {
                    in.close();
                } catch (IOException e) {}
            }
        }
        return true;
    }

    private void handleSubSystemRestart() {
       mSubSystemRestart = true;
       setWifiApEnabled(null, false);
   }
}<|MERGE_RESOLUTION|>--- conflicted
+++ resolved
@@ -144,15 +144,6 @@
     private final Context mContext;
     private final FrameworkFacade mFacade;
 
-<<<<<<< HEAD
-    final LockList mLocks = new LockList();
-    // some wifi lock statistics
-    private int mFullHighPerfLocksAcquired;
-    private int mFullHighPerfLocksReleased;
-    private int mFullLocksAcquired;
-    private int mFullLocksReleased;
-    private int mScanLocksAcquired;
-    private int mScanLocksReleased;
     private SoftApStateMachine mSoftApStateMachine;
     private int mStaAndApConcurrency = 0;
     private String mSoftApInterfaceName = null;
@@ -166,8 +157,6 @@
             = "SAP_CHANNEL:";
     private static final String mConcurrencyCfgTemplateFile =
             "/etc/wifi/wifi_concurrency_cfg.txt";
-=======
->>>>>>> 4da98e32
     private final List<Multicaster> mMulticasters =
             new ArrayList<Multicaster>();
     private int mMulticastEnabled;
@@ -384,8 +373,7 @@
         mClientHandler = new ClientHandler(wifiThread.getLooper());
         mWifiStateMachineHandler = new WifiStateMachineHandler(wifiThread.getLooper());
         mWifiController = new WifiController(mContext, mWifiStateMachine,
-<<<<<<< HEAD
-                mSettingsStore, mLocks, wifiThread.getLooper(), mFacade);
+                mSettingsStore, mWifiLockManager, wifiThread.getLooper(), mFacade);
         if (ensureConcurrencyFileExist()) {
             readConcurrencyConfig();
         }
@@ -400,11 +388,8 @@
             }
             mWifiController.setSoftApStateMachine(mSoftApStateMachine);
         }
-=======
-                mSettingsStore, mWifiLockManager, wifiThread.getLooper(), mFacade);
         // Set the WifiController for WifiLastResortWatchdog
         mWifiInjector.getWifiLastResortWatchdog().setWifiController(mWifiController);
->>>>>>> 4da98e32
     }
 
 
@@ -1791,11 +1776,8 @@
     public void enableVerboseLogging(int verbose) {
         enforceAccessPermission();
         mWifiStateMachine.enableVerboseLogging(verbose);
-<<<<<<< HEAD
         mWifiController.enableVerboseLogging(verbose);
-=======
         mWifiLockManager.enableVerboseLogging(verbose);
->>>>>>> 4da98e32
     }
 
     public int getVerboseLoggingLevel() {
