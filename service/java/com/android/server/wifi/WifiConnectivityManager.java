--- conflicted
+++ resolved
@@ -152,13 +152,10 @@
     private long mLastPeriodicSingleScanTimeStamp = RESET_TIME_STAMP;
     private boolean mPnoScanStarted = false;
     private boolean mPeriodicScanTimerSet = false;
-<<<<<<< HEAD
     // Device configs
     private boolean mEnableAutoJoinWhenAssociated;
-=======
     private boolean mWaitForFullBandScanResults = false;
 
->>>>>>> 2b151f29
     // PNO settings
     private int mMin5GHzRssi;
     private int mMin24GHzRssi;
