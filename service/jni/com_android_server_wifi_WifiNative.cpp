--- conflicted
+++ resolved
@@ -100,9 +100,6 @@
     hal_fn->wifi_set_bssid_blacklist = wifi_set_bssid_blacklist_stub;
     hal_fn->wifi_start_sending_offloaded_packet = wifi_start_sending_offloaded_packet_stub;
     hal_fn->wifi_stop_sending_offloaded_packet = wifi_stop_sending_offloaded_packet_stub;
-<<<<<<< HEAD
-=======
-    hal_fn->wifi_get_wake_reason_stats = wifi_get_wake_reason_stats_stub;
     hal_fn->wifi_nan_enable_request = wifi_nan_enable_request_stub;
     hal_fn->wifi_nan_disable_request = wifi_nan_disable_request_stub;
     hal_fn->wifi_nan_publish_request = wifi_nan_publish_request_stub;
@@ -117,7 +114,6 @@
     hal_fn->wifi_nan_register_handler = wifi_nan_register_handler_stub;
     hal_fn->wifi_nan_get_version = wifi_nan_get_version_stub;
 
->>>>>>> 17b7a795
     return 0;
 }
 
