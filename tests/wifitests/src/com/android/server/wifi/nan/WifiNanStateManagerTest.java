/*
 * Copyright (C) 2016 The Android Open Source Project
 *
 * Licensed under the Apache License, Version 2.0 (the "License");
 * you may not use this file except in compliance with the License.
 * You may obtain a copy of the License at
 *
 *      http://www.apache.org/licenses/LICENSE-2.0
 *
 * Unless required by applicable law or agreed to in writing, software
 * distributed under the License is distributed on an "AS IS" BASIS,
 * WITHOUT WARRANTIES OR CONDITIONS OF ANY KIND, either express or implied.
 * See the License for the specific language governing permissions and
 * limitations under the License.
 */

package com.android.server.wifi.nan;

import static org.hamcrest.core.IsEqual.equalTo;
import static org.hamcrest.core.IsNull.notNullValue;
import static org.hamcrest.core.IsNull.nullValue;
import static org.junit.Assert.assertTrue;
import static org.mockito.Matchers.any;
import static org.mockito.Matchers.anyBoolean;
import static org.mockito.Matchers.anyInt;
import static org.mockito.Matchers.anyShort;
import static org.mockito.Matchers.eq;
import static org.mockito.Mockito.inOrder;
import static org.mockito.Mockito.mock;
import static org.mockito.Mockito.times;
import static org.mockito.Mockito.verifyNoMoreInteractions;
import static org.mockito.Mockito.when;

import android.app.test.TestAlarmManager;
import android.content.Context;
import android.content.Intent;
import android.net.wifi.RttManager;
import android.net.wifi.nan.ConfigRequest;
import android.net.wifi.nan.IWifiNanEventCallback;
import android.net.wifi.nan.IWifiNanSessionCallback;
import android.net.wifi.nan.PublishConfig;
import android.net.wifi.nan.SubscribeConfig;
import android.net.wifi.nan.WifiNanEventCallback;
import android.net.wifi.nan.WifiNanManager;
import android.net.wifi.nan.WifiNanSessionCallback;
import android.os.UserHandle;
import android.os.test.TestLooper;
import android.test.suitebuilder.annotation.SmallTest;
import android.util.SparseArray;

import libcore.util.HexEncoding;

import org.junit.Before;
import org.junit.Rule;
import org.junit.Test;
import org.junit.rules.ErrorCollector;
import org.mockito.ArgumentCaptor;
import org.mockito.InOrder;
import org.mockito.Mock;
import org.mockito.MockitoAnnotations;

import java.lang.reflect.Constructor;
import java.lang.reflect.Field;

/**
 * Unit test harness for WifiNanStateManager.
 */
@SmallTest
public class WifiNanStateManagerTest {
    private TestLooper mMockLooper;
    private WifiNanStateManager mDut;
    @Mock private WifiNanNative mMockNative;
    @Mock private Context mMockContext;
    @Mock private WifiNanRttStateManager mMockNanRttStateManager;
<<<<<<< HEAD
    TestAlarmManager mAlarmManager;
=======
    @Mock private WifiNanDataPathStateManager mMockNanDataPathStatemanager;
    MockAlarmManager mAlarmManager;
>>>>>>> b9f574e4

    @Rule
    public ErrorCollector collector = new ErrorCollector();

    /**
     * Pre-test configuration. Initialize and install mocks.
     */
    @Before
    public void setUp() throws Exception {
        MockitoAnnotations.initMocks(this);

        mAlarmManager = new TestAlarmManager();
        when(mMockContext.getSystemService(Context.ALARM_SERVICE))
                .thenReturn(mAlarmManager.getAlarmManager());

        mMockLooper = new TestLooper();

        mDut = installNewNanStateManager();
        mDut.start(mMockContext, mMockLooper.getLooper());
        installMocksInStateManager(mDut, mMockNanRttStateManager, mMockNanDataPathStatemanager);

        when(mMockNative.enableAndConfigure(anyShort(), any(ConfigRequest.class), anyBoolean()))
                .thenReturn(true);
        when(mMockNative.disable(anyShort())).thenReturn(true);
        when(mMockNative.publish(anyShort(), anyInt(), any(PublishConfig.class))).thenReturn(true);
        when(mMockNative.subscribe(anyShort(), anyInt(), any(SubscribeConfig.class)))
                .thenReturn(true);
        when(mMockNative.sendMessage(anyShort(), anyInt(), anyInt(), any(byte[].class),
                any(byte[].class), anyInt())).thenReturn(true);
        when(mMockNative.stopPublish(anyShort(), anyInt())).thenReturn(true);
        when(mMockNative.stopSubscribe(anyShort(), anyInt())).thenReturn(true);

        // TODO (not critical): when(mMockNative.getCapabilities(anyShort())).thenReturn(true);
        // Not critical since no other API depends on the capabilities being set. Big change
        // since will need to add the callback and the verification flow to every single test.

        installMockWifiNanNative(mMockNative);
    }

    /**
     * Validate that NAN data-path interfaces are brought up and down correctly.
     */
    @Test
    public void testNanDataPathInterfaceUpDown() throws Exception {
        ArgumentCaptor<Short> transactionId = ArgumentCaptor.forClass(Short.class);
        InOrder inOrder = inOrder(mMockContext, mMockNative, mMockNanDataPathStatemanager);

        // (1) enable usage
        mDut.enableUsage();
        mMockLooper.dispatchAll();
        validateCorrectNanStatusChangeBroadcast(inOrder, true);
        inOrder.verify(mMockNative).getCapabilities(transactionId.capture());
        inOrder.verify(mMockNanDataPathStatemanager).createAllInterfaces();
        collector.checkThat("usage enabled", mDut.isUsageEnabled(), equalTo(true));

        // (2) disable usage
        mDut.disableUsage();
        mMockLooper.dispatchAll();
        inOrder.verify(mMockNative).disable((short) 0);
        inOrder.verify(mMockNative).deInitNan();
        validateCorrectNanStatusChangeBroadcast(inOrder, false);
        inOrder.verify(mMockNanDataPathStatemanager).deleteAllInterfaces();
        collector.checkThat("usage disabled", mDut.isUsageEnabled(), equalTo(false));

        verifyNoMoreInteractions(mMockNative, mMockNanDataPathStatemanager);
    }

    /**
     * Validate that APIs aren't functional when usage is disabled.
     */
    @Test
    public void testDisableUsageDisablesApis() throws Exception {
        final int clientId = 12314;
        final ConfigRequest configRequest = new ConfigRequest.Builder().build();

        IWifiNanEventCallback mockCallback = mock(IWifiNanEventCallback.class);
        InOrder inOrder = inOrder(mMockContext, mMockNative, mockCallback);

        mDut.enableUsage();
        mMockLooper.dispatchAll();

        // (1) check initial state
        validateCorrectNanStatusChangeBroadcast(inOrder, true);
        inOrder.verify(mMockNative).getCapabilities(anyShort());
        collector.checkThat("usage enabled", mDut.isUsageEnabled(), equalTo(true));

        // (2) disable usage and validate state
        mDut.disableUsage();
        mMockLooper.dispatchAll();
        collector.checkThat("usage disabled", mDut.isUsageEnabled(), equalTo(false));
        inOrder.verify(mMockNative).disable((short) 0);
        inOrder.verify(mMockNative).deInitNan();
        validateCorrectNanStatusChangeBroadcast(inOrder, false);

        // (3) try connecting and validate that get nothing (app should be aware of non-availability
        // through state change broadcast and/or query API)
        mDut.connect(clientId, mockCallback, configRequest);
        mMockLooper.dispatchAll();

        verifyNoMoreInteractions(mMockNative, mockCallback);
    }

    /**
     * Validate that when API usage is disabled while in the middle of a connection that internal
     * state is cleaned-up, and that all subsequent operations are NOP. Then enable usage again and
     * validate that operates correctly.
     */
    @Test
    public void testDisableUsageFlow() throws Exception {
        final int clientId = 12341;
        final ConfigRequest configRequest = new ConfigRequest.Builder().build();

        IWifiNanEventCallback mockCallback = mock(IWifiNanEventCallback.class);
        ArgumentCaptor<Short> transactionId = ArgumentCaptor.forClass(Short.class);
        InOrder inOrder = inOrder(mMockContext, mMockNative, mockCallback);

        mDut.enableUsage();
        mMockLooper.dispatchAll();

        // (1) check initial state
        validateCorrectNanStatusChangeBroadcast(inOrder, true);
        inOrder.verify(mMockNative).getCapabilities(anyShort());
        collector.checkThat("usage enabled", mDut.isUsageEnabled(), equalTo(true));

        // (2) connect (successfully)
        mDut.connect(clientId, mockCallback, configRequest);
        mMockLooper.dispatchAll();
        inOrder.verify(mMockNative).enableAndConfigure(transactionId.capture(), eq(configRequest),
                eq(true));
        mDut.onConfigSuccessResponse(transactionId.getValue());
        mMockLooper.dispatchAll();
        inOrder.verify(mockCallback).onConnectSuccess();

        // (3) disable usage & verify callbacks
        mDut.disableUsage();
        mMockLooper.dispatchAll();
        collector.checkThat("usage disabled", mDut.isUsageEnabled(), equalTo(false));
        inOrder.verify(mMockNative).disable((short) 0);
        inOrder.verify(mMockNative).deInitNan();
        validateCorrectNanStatusChangeBroadcast(inOrder, false);
        validateInternalClientInfoCleanedUp(clientId);

        // (4) try connecting again and validate that just get an onNanDown
        mDut.connect(clientId, mockCallback, configRequest);
        mMockLooper.dispatchAll();

        // (5) disable usage again and validate that not much happens
        mDut.disableUsage();
        mMockLooper.dispatchAll();
        collector.checkThat("usage disabled", mDut.isUsageEnabled(), equalTo(false));

        // (6) enable usage
        mDut.enableUsage();
        mMockLooper.dispatchAll();
        collector.checkThat("usage enabled", mDut.isUsageEnabled(), equalTo(true));
        validateCorrectNanStatusChangeBroadcast(inOrder, true);

        // note: this is called a second time (which it shouldn't if capabilties were obtained
        // at first) because this test case does not provide a capabilities response.
        inOrder.verify(mMockNative).getCapabilities(anyShort());

        // (7) connect (should be successful)
        mDut.connect(clientId, mockCallback, configRequest);
        mMockLooper.dispatchAll();
        inOrder.verify(mMockNative).enableAndConfigure(transactionId.capture(), eq(configRequest),
                eq(true));
        mDut.onConfigSuccessResponse(transactionId.getValue());
        mMockLooper.dispatchAll();
        inOrder.verify(mockCallback).onConnectSuccess();

        verifyNoMoreInteractions(mMockNative, mockCallback);
    }

    /**
     * Validates that all events are delivered with correct arguments. Validates
     * that IdentityChanged not delivered if configuration disables delivery.
     */
    @Test
    public void testNanEventsDelivery() throws Exception {
        final int clientId1 = 1005;
        final int clientId2 = 1007;
        final int clusterLow = 5;
        final int clusterHigh = 100;
        final int masterPref = 111;
        final int reason = WifiNanEventCallback.REASON_OTHER;
        final byte[] someMac = HexEncoding.decode("000102030405".toCharArray(), false);

        ConfigRequest configRequest1 = new ConfigRequest.Builder().setClusterLow(clusterLow)
                .setClusterHigh(clusterHigh).setMasterPreference(masterPref)
                .setEnableIdentityChangeCallback(false).build();

        ConfigRequest configRequest2 = new ConfigRequest.Builder().setClusterLow(clusterLow)
                .setClusterHigh(clusterHigh).setMasterPreference(masterPref)
                .setEnableIdentityChangeCallback(true).build();

        IWifiNanEventCallback mockCallback1 = mock(IWifiNanEventCallback.class);
        IWifiNanEventCallback mockCallback2 = mock(IWifiNanEventCallback.class);
        ArgumentCaptor<Short> transactionIdCapture = ArgumentCaptor.forClass(Short.class);
        InOrder inOrder = inOrder(mockCallback1, mockCallback2, mMockNative);

        mDut.enableUsage();
        mMockLooper.dispatchAll();
        inOrder.verify(mMockNative).getCapabilities(anyShort());

        // (1) connect 1st and 2nd clients
        mDut.connect(clientId1, mockCallback1, configRequest1);
        mDut.connect(clientId2, mockCallback2, configRequest2);
        mMockLooper.dispatchAll();
        inOrder.verify(mMockNative).enableAndConfigure(transactionIdCapture.capture(),
                eq(configRequest1), eq(true));
        short transactionId = transactionIdCapture.getValue();
        mDut.onConfigSuccessResponse(transactionId);
        mMockLooper.dispatchAll();
        inOrder.verify(mockCallback1).onConnectSuccess();

        // (2) finish connection of 2nd client
        inOrder.verify(mMockNative).enableAndConfigure(transactionIdCapture.capture(),
                eq(configRequest2), eq(false));
        transactionId = transactionIdCapture.getValue();
        mDut.onConfigSuccessResponse(transactionId);

        // (3) deliver NAN events
        mDut.onClusterChangeNotification(WifiNanClientState.CLUSTER_CHANGE_EVENT_STARTED, someMac);
        mDut.onInterfaceAddressChangeNotification(someMac);
        mDut.onNanDownNotification(reason);
        mMockLooper.dispatchAll();

        inOrder.verify(mockCallback2).onConnectSuccess();
        inOrder.verify(mockCallback2, times(2)).onIdentityChanged();

        validateInternalClientInfoCleanedUp(clientId1);
        validateInternalClientInfoCleanedUp(clientId2);

        verifyNoMoreInteractions(mockCallback1, mockCallback2, mMockNative);
    }

    /**
     * Validate that when the HAL doesn't respond we get a TIMEOUT (which
     * results in a failure response) at which point we can process additional
     * commands. Steps: (1) connect, (2) publish - timeout, (3) publish +
     * success.
     */
    @Test
    public void testHalNoResponseTimeout() throws Exception {
        final int clientId = 12341;
        final ConfigRequest configRequest = new ConfigRequest.Builder().build();
        final PublishConfig publishConfig = new PublishConfig.Builder().build();

        IWifiNanEventCallback mockCallback = mock(IWifiNanEventCallback.class);
        IWifiNanSessionCallback mockSessionCallback = mock(IWifiNanSessionCallback.class);
        ArgumentCaptor<Short> transactionId = ArgumentCaptor.forClass(Short.class);
        InOrder inOrder = inOrder(mMockNative, mockCallback, mockSessionCallback);

        mDut.enableUsage();
        mMockLooper.dispatchAll();
        inOrder.verify(mMockNative).getCapabilities(anyShort());

        // (1) connect (successfully)
        mDut.connect(clientId, mockCallback, configRequest);
        mMockLooper.dispatchAll();
        inOrder.verify(mMockNative).enableAndConfigure(transactionId.capture(), eq(configRequest),
                eq(true));
        mDut.onConfigSuccessResponse(transactionId.getValue());
        mMockLooper.dispatchAll();
        inOrder.verify(mockCallback).onConnectSuccess();

        // (2) publish + timeout
        mDut.publish(clientId, publishConfig, mockSessionCallback);
        mMockLooper.dispatchAll();
        inOrder.verify(mMockNative).publish(anyShort(), eq(0), eq(publishConfig));
        assertTrue(mAlarmManager.dispatch(WifiNanStateManager.HAL_COMMAND_TIMEOUT_TAG));
        mMockLooper.dispatchAll();
        inOrder.verify(mockSessionCallback)
                .onSessionConfigFail(WifiNanSessionCallback.REASON_OTHER);
        validateInternalNoSessions(clientId);

        // (3) publish + success
        mDut.publish(clientId, publishConfig, mockSessionCallback);
        mMockLooper.dispatchAll();
        inOrder.verify(mMockNative).publish(transactionId.capture(), eq(0), eq(publishConfig));
        mDut.onSessionConfigSuccessResponse(transactionId.getValue(), true, 9999);
        mMockLooper.dispatchAll();
        inOrder.verify(mockSessionCallback).onSessionStarted(anyInt());

        verifyNoMoreInteractions(mMockNative, mockCallback, mockSessionCallback);
    }

    /**
     * Validates publish flow: (1) initial publish (2) fail. Expected: get a
     * failure callback.
     */
    @Test
    public void testPublishFail() throws Exception {
        final int clientId = 1005;
        final int reasonFail = WifiNanSessionCallback.REASON_NO_RESOURCES;

        ConfigRequest configRequest = new ConfigRequest.Builder().build();
        PublishConfig publishConfig = new PublishConfig.Builder().build();

        IWifiNanEventCallback mockCallback = mock(IWifiNanEventCallback.class);
        IWifiNanSessionCallback mockSessionCallback = mock(IWifiNanSessionCallback.class);
        ArgumentCaptor<Short> transactionId = ArgumentCaptor.forClass(Short.class);
        InOrder inOrder = inOrder(mockCallback, mockSessionCallback, mMockNative);

        mDut.enableUsage();
        mMockLooper.dispatchAll();
        inOrder.verify(mMockNative).getCapabilities(anyShort());

        // (0) connect
        mDut.connect(clientId, mockCallback, configRequest);
        mMockLooper.dispatchAll();
        inOrder.verify(mMockNative).enableAndConfigure(transactionId.capture(),
                eq(configRequest), eq(true));
        mDut.onConfigSuccessResponse(transactionId.getValue());
        mMockLooper.dispatchAll();
        inOrder.verify(mockCallback).onConnectSuccess();

        // (1) initial publish
        mDut.publish(clientId, publishConfig, mockSessionCallback);
        mMockLooper.dispatchAll();
        inOrder.verify(mMockNative).publish(transactionId.capture(), eq(0), eq(publishConfig));

        // (2) publish failure
        mDut.onSessionConfigFailResponse(transactionId.getValue(), true, reasonFail);
        mMockLooper.dispatchAll();
        inOrder.verify(mockSessionCallback).onSessionConfigFail(reasonFail);
        validateInternalNoSessions(clientId);

        verifyNoMoreInteractions(mockCallback, mockSessionCallback, mMockNative);
    }

    /**
     * Validates the publish flow: (1) initial publish (2) success (3)
     * termination (e.g. DONE) (4) update session attempt (5) terminateSession
     * (6) update session attempt. Expected: session ID callback + session
     * cleaned-up.
     */
    @Test
    public void testPublishSuccessTerminated() throws Exception {
        final int clientId = 2005;
        final int reasonTerminate = WifiNanSessionCallback.TERMINATE_REASON_DONE;
        final int publishId = 15;

        ConfigRequest configRequest = new ConfigRequest.Builder().build();
        PublishConfig publishConfig = new PublishConfig.Builder().build();

        IWifiNanEventCallback mockCallback = mock(IWifiNanEventCallback.class);
        IWifiNanSessionCallback mockSessionCallback = mock(IWifiNanSessionCallback.class);
        ArgumentCaptor<Short> transactionId = ArgumentCaptor.forClass(Short.class);
        ArgumentCaptor<Integer> sessionId = ArgumentCaptor.forClass(Integer.class);
        InOrder inOrder = inOrder(mockCallback, mockSessionCallback, mMockNative);

        mDut.enableUsage();
        mMockLooper.dispatchAll();
        inOrder.verify(mMockNative).getCapabilities(anyShort());

        // (0) connect
        mDut.connect(clientId, mockCallback, configRequest);
        mMockLooper.dispatchAll();
        inOrder.verify(mMockNative).enableAndConfigure(transactionId.capture(),
                eq(configRequest), eq(true));
        mDut.onConfigSuccessResponse(transactionId.getValue());
        mMockLooper.dispatchAll();
        inOrder.verify(mockCallback).onConnectSuccess();

        // (1) initial publish
        mDut.publish(clientId, publishConfig, mockSessionCallback);
        mMockLooper.dispatchAll();
        inOrder.verify(mMockNative).publish(transactionId.capture(), eq(0), eq(publishConfig));

        // (2) publish success
        mDut.onSessionConfigSuccessResponse(transactionId.getValue(), true, publishId);
        mMockLooper.dispatchAll();
        inOrder.verify(mockSessionCallback).onSessionStarted(sessionId.capture());

        // (3) publish termination (from firmware - not app!)
        mDut.onSessionTerminatedNotification(publishId, reasonTerminate, true);
        mMockLooper.dispatchAll();
        inOrder.verify(mockSessionCallback).onSessionTerminated(reasonTerminate);

        // (4) app update session (race condition: app didn't get termination
        // yet)
        mDut.updatePublish(clientId, sessionId.getValue(), publishConfig);
        mMockLooper.dispatchAll();

        // (5) app terminates session
        mDut.terminateSession(clientId, sessionId.getValue());
        mMockLooper.dispatchAll();

        // (6) app updates session (app already knows that terminated - will get
        // a local FAIL).
        mDut.updatePublish(clientId, sessionId.getValue(), publishConfig);
        mMockLooper.dispatchAll();

        validateInternalSessionInfoCleanedUp(clientId, sessionId.getValue());

        verifyNoMoreInteractions(mockSessionCallback, mMockNative);
    }

    /**
     * Validate the publish flow: (1) initial publish + (2) success + (3) update
     * + (4) update fails + (5) update + (6). Expected: session is still alive
     * after update failure so second update succeeds (no callbacks).
     */
    @Test
    public void testPublishUpdateFail() throws Exception {
        final int clientId = 2005;
        final int publishId = 15;
        final int reasonFail = WifiNanSessionCallback.REASON_INVALID_ARGS;

        ConfigRequest configRequest = new ConfigRequest.Builder().build();
        PublishConfig publishConfig = new PublishConfig.Builder().build();

        IWifiNanEventCallback mockCallback = mock(IWifiNanEventCallback.class);
        IWifiNanSessionCallback mockSessionCallback = mock(IWifiNanSessionCallback.class);
        ArgumentCaptor<Short> transactionId = ArgumentCaptor.forClass(Short.class);
        ArgumentCaptor<Integer> sessionId = ArgumentCaptor.forClass(Integer.class);
        InOrder inOrder = inOrder(mockCallback, mockSessionCallback, mMockNative);

        mDut.enableUsage();
        mMockLooper.dispatchAll();
        inOrder.verify(mMockNative).getCapabilities(anyShort());

        // (0) connect
        mDut.connect(clientId, mockCallback, configRequest);
        mMockLooper.dispatchAll();
        inOrder.verify(mMockNative).enableAndConfigure(transactionId.capture(), eq(configRequest),
                eq(true));
        mDut.onConfigSuccessResponse(transactionId.getValue());
        mMockLooper.dispatchAll();
        inOrder.verify(mockCallback).onConnectSuccess();

        // (1) initial publish
        mDut.publish(clientId, publishConfig, mockSessionCallback);
        mMockLooper.dispatchAll();
        inOrder.verify(mMockNative).publish(transactionId.capture(), eq(0), eq(publishConfig));

        // (2) publish success
        mDut.onSessionConfigSuccessResponse(transactionId.getValue(), true, publishId);
        mMockLooper.dispatchAll();
        inOrder.verify(mockSessionCallback).onSessionStarted(sessionId.capture());

        // (3) update publish
        mDut.updatePublish(clientId, sessionId.getValue(), publishConfig);
        mMockLooper.dispatchAll();
        inOrder.verify(mMockNative).publish(transactionId.capture(), eq(publishId),
                eq(publishConfig));

        // (4) update fails
        mDut.onSessionConfigFailResponse(transactionId.getValue(), true, reasonFail);
        mMockLooper.dispatchAll();
        inOrder.verify(mockSessionCallback).onSessionConfigFail(reasonFail);

        // (5) another update publish
        mDut.updatePublish(clientId, sessionId.getValue(), publishConfig);
        mMockLooper.dispatchAll();
        inOrder.verify(mMockNative).publish(transactionId.capture(), eq(publishId),
                eq(publishConfig));

        // (6) update succeeds
        mDut.onSessionConfigSuccessResponse(transactionId.getValue(), true, publishId);
        mMockLooper.dispatchAll();
        inOrder.verify(mockSessionCallback).onSessionConfigSuccess();

        verifyNoMoreInteractions(mockCallback, mockSessionCallback, mMockNative);
    }

    /**
     * Validate race condition: publish pending but session terminated (due to
     * disconnect - can't terminate such a session directly from app). Need to
     * make sure that once publish succeeds (failure isn't a problem) the
     * session is immediately terminated since no-one is listening for it.
     */
    @Test
    public void testDisconnectWhilePublishPending() throws Exception {
        final int clientId = 2005;
        final int publishId = 15;

        ConfigRequest configRequest = new ConfigRequest.Builder().build();
        PublishConfig publishConfig = new PublishConfig.Builder().build();

        IWifiNanEventCallback mockCallback = mock(IWifiNanEventCallback.class);
        IWifiNanSessionCallback mockSessionCallback = mock(IWifiNanSessionCallback.class);
        ArgumentCaptor<Short> transactionId = ArgumentCaptor.forClass(Short.class);
        InOrder inOrder = inOrder(mockCallback, mockSessionCallback, mMockNative);

        mDut.enableUsage();
        mMockLooper.dispatchAll();
        inOrder.verify(mMockNative).getCapabilities(anyShort());

        // (0) connect
        mDut.connect(clientId, mockCallback, configRequest);
        mMockLooper.dispatchAll();
        inOrder.verify(mMockNative).enableAndConfigure(transactionId.capture(), eq(configRequest),
                eq(true));
        mDut.onConfigSuccessResponse(transactionId.getValue());
        mMockLooper.dispatchAll();
        inOrder.verify(mockCallback).onConnectSuccess();

        // (1) initial publish
        mDut.publish(clientId, publishConfig, mockSessionCallback);
        mMockLooper.dispatchAll();
        inOrder.verify(mMockNative).publish(transactionId.capture(), eq(0), eq(publishConfig));

        // (2) disconnect (but doesn't get executed until get response for
        // publish command)
        mDut.disconnect(clientId);
        mMockLooper.dispatchAll();

        // (3) publish success
        mDut.onSessionConfigSuccessResponse(transactionId.getValue(), true, publishId);
        mMockLooper.dispatchAll();
        inOrder.verify(mockSessionCallback).onSessionStarted(anyInt());
        inOrder.verify(mMockNative).stopPublish(transactionId.capture(), eq(publishId));
        inOrder.verify(mMockNative).disable((short) 0);

        validateInternalClientInfoCleanedUp(clientId);

        verifyNoMoreInteractions(mockCallback, mockSessionCallback, mMockNative);
    }

    /**
     * Validates subscribe flow: (1) initial subscribe (2) fail. Expected: get a
     * failure callback.
     */
    @Test
    public void testSubscribeFail() throws Exception {
        final int clientId = 1005;
        final int reasonFail = WifiNanSessionCallback.REASON_NO_RESOURCES;

        ConfigRequest configRequest = new ConfigRequest.Builder().build();
        SubscribeConfig subscribeConfig = new SubscribeConfig.Builder().build();

        IWifiNanEventCallback mockCallback = mock(IWifiNanEventCallback.class);
        IWifiNanSessionCallback mockSessionCallback = mock(IWifiNanSessionCallback.class);
        ArgumentCaptor<Short> transactionId = ArgumentCaptor.forClass(Short.class);
        InOrder inOrder = inOrder(mockCallback, mockSessionCallback, mMockNative);

        mDut.enableUsage();
        mMockLooper.dispatchAll();
        inOrder.verify(mMockNative).getCapabilities(anyShort());

        // (0) connect
        mDut.connect(clientId, mockCallback, configRequest);
        mMockLooper.dispatchAll();
        inOrder.verify(mMockNative).enableAndConfigure(transactionId.capture(), eq(configRequest),
                eq(true));
        mDut.onConfigSuccessResponse(transactionId.getValue());
        mMockLooper.dispatchAll();
        inOrder.verify(mockCallback).onConnectSuccess();

        // (1) initial subscribe
        mDut.subscribe(clientId, subscribeConfig, mockSessionCallback);
        mMockLooper.dispatchAll();
        inOrder.verify(mMockNative).subscribe(transactionId.capture(), eq(0), eq(subscribeConfig));

        // (2) subscribe failure
        mDut.onSessionConfigFailResponse(transactionId.getValue(), false, reasonFail);
        mMockLooper.dispatchAll();
        inOrder.verify(mockSessionCallback).onSessionConfigFail(reasonFail);
        validateInternalNoSessions(clientId);

        verifyNoMoreInteractions(mockCallback, mockSessionCallback, mMockNative);
    }

    /**
     * Validates the subscribe flow: (1) initial subscribe (2) success (3)
     * termination (e.g. DONE) (4) update session attempt (5) terminateSession
     * (6) update session attempt. Expected: session ID callback + session
     * cleaned-up
     */
    @Test
    public void testSubscribeSuccessTerminated() throws Exception {
        final int clientId = 2005;
        final int reasonTerminate = WifiNanSessionCallback.TERMINATE_REASON_DONE;
        final int subscribeId = 15;

        ConfigRequest configRequest = new ConfigRequest.Builder().build();
        SubscribeConfig subscribeConfig = new SubscribeConfig.Builder().build();

        IWifiNanEventCallback mockCallback = mock(IWifiNanEventCallback.class);
        IWifiNanSessionCallback mockSessionCallback = mock(IWifiNanSessionCallback.class);
        ArgumentCaptor<Short> transactionId = ArgumentCaptor.forClass(Short.class);
        ArgumentCaptor<Integer> sessionId = ArgumentCaptor.forClass(Integer.class);
        InOrder inOrder = inOrder(mockCallback, mockSessionCallback, mMockNative);

        mDut.enableUsage();
        mMockLooper.dispatchAll();
        inOrder.verify(mMockNative).getCapabilities(anyShort());

        // (0) connect
        mDut.connect(clientId, mockCallback, configRequest);
        mMockLooper.dispatchAll();
        inOrder.verify(mMockNative).enableAndConfigure(transactionId.capture(), eq(configRequest),
                eq(true));
        mDut.onConfigSuccessResponse(transactionId.getValue());
        mMockLooper.dispatchAll();
        inOrder.verify(mockCallback).onConnectSuccess();

        // (1) initial subscribe
        mDut.subscribe(clientId, subscribeConfig, mockSessionCallback);
        mMockLooper.dispatchAll();
        inOrder.verify(mMockNative).subscribe(transactionId.capture(), eq(0), eq(subscribeConfig));

        // (2) subscribe success
        mDut.onSessionConfigSuccessResponse(transactionId.getValue(), false, subscribeId);
        mMockLooper.dispatchAll();
        inOrder.verify(mockSessionCallback).onSessionStarted(sessionId.capture());

        // (3) subscribe termination (from firmware - not app!)
        mDut.onSessionTerminatedNotification(subscribeId, reasonTerminate, false);
        mMockLooper.dispatchAll();
        inOrder.verify(mockSessionCallback).onSessionTerminated(reasonTerminate);

        // (4) app update session (race condition: app didn't get termination
        // yet)
        mDut.updateSubscribe(clientId, sessionId.getValue(), subscribeConfig);
        mMockLooper.dispatchAll();

        // (5) app terminates session
        mDut.terminateSession(clientId, sessionId.getValue());
        mMockLooper.dispatchAll();

        // (6) app updates session
        mDut.updateSubscribe(clientId, sessionId.getValue(), subscribeConfig);
        mMockLooper.dispatchAll();

        validateInternalSessionInfoCleanedUp(clientId, sessionId.getValue());

        verifyNoMoreInteractions(mockSessionCallback, mMockNative);
    }

    /**
     * Validate the subscribe flow: (1) initial subscribe + (2) success + (3)
     * update + (4) update fails + (5) update + (6). Expected: session is still
     * alive after update failure so second update succeeds (no callbacks).
     */
    @Test
    public void testSubscribeUpdateFail() throws Exception {
        final int clientId = 2005;
        final int subscribeId = 15;
        final int reasonFail = WifiNanSessionCallback.REASON_INVALID_ARGS;

        ConfigRequest configRequest = new ConfigRequest.Builder().build();
        SubscribeConfig subscribeConfig = new SubscribeConfig.Builder().build();

        IWifiNanEventCallback mockCallback = mock(IWifiNanEventCallback.class);
        IWifiNanSessionCallback mockSessionCallback = mock(IWifiNanSessionCallback.class);
        ArgumentCaptor<Short> transactionId = ArgumentCaptor.forClass(Short.class);
        ArgumentCaptor<Integer> sessionId = ArgumentCaptor.forClass(Integer.class);
        InOrder inOrder = inOrder(mockCallback, mockSessionCallback, mMockNative);

        mDut.enableUsage();
        mMockLooper.dispatchAll();
        inOrder.verify(mMockNative).getCapabilities(anyShort());

        // (0) connect
        mDut.connect(clientId, mockCallback, configRequest);
        mMockLooper.dispatchAll();
        inOrder.verify(mMockNative).enableAndConfigure(transactionId.capture(), eq(configRequest),
                eq(true));
        mDut.onConfigSuccessResponse(transactionId.getValue());
        mMockLooper.dispatchAll();
        inOrder.verify(mockCallback).onConnectSuccess();

        // (1) initial subscribe
        mDut.subscribe(clientId, subscribeConfig, mockSessionCallback);
        mMockLooper.dispatchAll();
        inOrder.verify(mMockNative).subscribe(transactionId.capture(), eq(0), eq(subscribeConfig));

        // (2) subscribe success
        mDut.onSessionConfigSuccessResponse(transactionId.getValue(), false, subscribeId);
        mMockLooper.dispatchAll();
        inOrder.verify(mockSessionCallback).onSessionStarted(sessionId.capture());

        // (3) update subscribe
        mDut.updateSubscribe(clientId, sessionId.getValue(), subscribeConfig);
        mMockLooper.dispatchAll();
        inOrder.verify(mMockNative).subscribe(transactionId.capture(), eq(subscribeId),
                eq(subscribeConfig));

        // (4) update fails
        mDut.onSessionConfigFailResponse(transactionId.getValue(), false, reasonFail);
        mMockLooper.dispatchAll();
        inOrder.verify(mockSessionCallback).onSessionConfigFail(reasonFail);

        // (5) another update subscribe
        mDut.updateSubscribe(clientId, sessionId.getValue(), subscribeConfig);
        mMockLooper.dispatchAll();
        inOrder.verify(mMockNative).subscribe(transactionId.capture(), eq(subscribeId),
                eq(subscribeConfig));

        // (6) update succeeds
        mDut.onSessionConfigSuccessResponse(transactionId.getValue(), false, subscribeId);
        mMockLooper.dispatchAll();
        inOrder.verify(mockSessionCallback).onSessionConfigSuccess();

        verifyNoMoreInteractions(mockCallback, mockSessionCallback, mMockNative);
    }

    /**
     * Validate race condition: subscribe pending but session terminated (due to
     * disconnect - can't terminate such a session directly from app). Need to
     * make sure that once subscribe succeeds (failure isn't a problem) the
     * session is immediately terminated since no-one is listening for it.
     */
    @Test
    public void testDisconnectWhileSubscribePending() throws Exception {
        final int clientId = 2005;
        final int subscribeId = 15;

        ConfigRequest configRequest = new ConfigRequest.Builder().build();
        SubscribeConfig subscribeConfig = new SubscribeConfig.Builder().build();

        IWifiNanEventCallback mockCallback = mock(IWifiNanEventCallback.class);
        IWifiNanSessionCallback mockSessionCallback = mock(IWifiNanSessionCallback.class);
        ArgumentCaptor<Short> transactionId = ArgumentCaptor.forClass(Short.class);
        InOrder inOrder = inOrder(mockCallback, mockSessionCallback, mMockNative);

        mDut.enableUsage();
        mMockLooper.dispatchAll();
        inOrder.verify(mMockNative).getCapabilities(anyShort());

        // (0) connect
        mDut.connect(clientId, mockCallback, configRequest);
        mMockLooper.dispatchAll();
        inOrder.verify(mMockNative).enableAndConfigure(transactionId.capture(), eq(configRequest),
                eq(true));
        mDut.onConfigSuccessResponse(transactionId.getValue());
        mMockLooper.dispatchAll();
        inOrder.verify(mockCallback).onConnectSuccess();

        // (1) initial subscribe
        mDut.subscribe(clientId, subscribeConfig, mockSessionCallback);
        mMockLooper.dispatchAll();
        inOrder.verify(mMockNative).subscribe(transactionId.capture(), eq(0), eq(subscribeConfig));

        // (2) disconnect (but doesn't get executed until get response for
        // subscribe command)
        mDut.disconnect(clientId);
        mMockLooper.dispatchAll();

        // (3) subscribe success
        mDut.onSessionConfigSuccessResponse(transactionId.getValue(), false, subscribeId);
        mMockLooper.dispatchAll();
        inOrder.verify(mockSessionCallback).onSessionStarted(anyInt());
        inOrder.verify(mMockNative).stopSubscribe((short) 0, subscribeId);
        inOrder.verify(mMockNative).disable((short) 0);

        validateInternalClientInfoCleanedUp(clientId);

        verifyNoMoreInteractions(mockCallback, mockSessionCallback, mMockNative);
    }

    /**
     * Validate (1) subscribe (success), (2) match (i.e. discovery), (3) message reception, (4)
     * message queuing failed, (5) message transmission failed (after ok queuing), (6) message
     * transmission success.
     */
    @Test
    public void testMatchAndMessages() throws Exception {
        final int clientId = 1005;
        final String serviceName = "some-service-name";
        final String ssi = "some much longer and more arbitrary data";
        final int subscribeCount = 7;
        final int reasonFail = WifiNanSessionCallback.REASON_TX_FAIL;
        final int subscribeId = 15;
        final int requestorId = 22;
        final byte[] peerMac = HexEncoding.decode("060708090A0B".toCharArray(), false);
        final String peerSsi = "some peer ssi data";
        final String peerMatchFilter = "filter binary array represented as string";
        final String peerMsg = "some message from peer";
        final int messageId = 6948;
        final int messageId2 = 6949;

        ConfigRequest configRequest = new ConfigRequest.Builder().build();
        SubscribeConfig subscribeConfig = new SubscribeConfig.Builder().setServiceName(serviceName)
                .setServiceSpecificInfo(ssi)
                .setSubscribeType(SubscribeConfig.SUBSCRIBE_TYPE_PASSIVE)
                .setSubscribeCount(subscribeCount).build();

        IWifiNanEventCallback mockCallback = mock(IWifiNanEventCallback.class);
        IWifiNanSessionCallback mockSessionCallback = mock(IWifiNanSessionCallback.class);
        ArgumentCaptor<Short> transactionId = ArgumentCaptor.forClass(Short.class);
        ArgumentCaptor<Integer> sessionId = ArgumentCaptor.forClass(Integer.class);
        InOrder inOrder = inOrder(mockCallback, mockSessionCallback, mMockNative);

        mDut.enableUsage();
        mMockLooper.dispatchAll();
        inOrder.verify(mMockNative).getCapabilities(anyShort());

        // (0) connect
        mDut.connect(clientId, mockCallback, configRequest);
        mMockLooper.dispatchAll();
        inOrder.verify(mMockNative).enableAndConfigure(transactionId.capture(),
                eq(configRequest), eq(true));
        mDut.onConfigSuccessResponse(transactionId.getValue());
        mMockLooper.dispatchAll();
        inOrder.verify(mockCallback).onConnectSuccess();

        // (1) subscribe
        mDut.subscribe(clientId, subscribeConfig, mockSessionCallback);
        mMockLooper.dispatchAll();
        inOrder.verify(mMockNative).subscribe(transactionId.capture(), eq(0), eq(subscribeConfig));
        mDut.onSessionConfigSuccessResponse(transactionId.getValue(), false, subscribeId);
        mMockLooper.dispatchAll();
        inOrder.verify(mockSessionCallback).onSessionStarted(sessionId.capture());

        // (2) match
        mDut.onMatchNotification(subscribeId, requestorId, peerMac, peerSsi.getBytes(),
                peerSsi.length(), peerMatchFilter.getBytes(), peerMatchFilter.length());
        mMockLooper.dispatchAll();
        inOrder.verify(mockSessionCallback).onMatch(requestorId, peerSsi.getBytes(),
                peerSsi.length(), peerMatchFilter.getBytes(), peerMatchFilter.length());

        // (3) message Rx
        mDut.onMessageReceivedNotification(subscribeId, requestorId, peerMac, peerMsg.getBytes(),
                peerMsg.length());
        mMockLooper.dispatchAll();
        inOrder.verify(mockSessionCallback).onMessageReceived(requestorId, peerMsg.getBytes(),
                peerMsg.length());

        // (4) message Tx queuing fail
        mDut.sendMessage(clientId, sessionId.getValue(), requestorId, ssi.getBytes(), ssi.length(),
                messageId, 0);
        mMockLooper.dispatchAll();
        inOrder.verify(mMockNative).sendMessage(transactionId.capture(), eq(subscribeId),
                eq(requestorId), eq(peerMac), eq(ssi.getBytes()), eq(ssi.length()));
        mDut.onMessageSendQueuedFailResponse(transactionId.getValue(), reasonFail);
        mMockLooper.dispatchAll();
        inOrder.verify(mockSessionCallback).onMessageSendFail(messageId, reasonFail);

        // (5) message Tx successful queuing
        mDut.sendMessage(clientId, sessionId.getValue(), requestorId, ssi.getBytes(), ssi.length(),
                messageId, 0);
        mMockLooper.dispatchAll();
        inOrder.verify(mMockNative).sendMessage(transactionId.capture(), eq(subscribeId),
                eq(requestorId), eq(peerMac), eq(ssi.getBytes()), eq(ssi.length()));
        short tid1 = transactionId.getValue();
        mDut.onMessageSendQueuedSuccessResponse(tid1);
        mMockLooper.dispatchAll();

        // (6) message Tx successful queuing
        mDut.sendMessage(clientId, sessionId.getValue(), requestorId, ssi.getBytes(), ssi.length(),
                messageId2, 0);
        mMockLooper.dispatchAll();
        inOrder.verify(mMockNative).sendMessage(transactionId.capture(), eq(subscribeId),
                eq(requestorId), eq(peerMac), eq(ssi.getBytes()), eq(ssi.length()));
        short tid2 = transactionId.getValue();
        mDut.onMessageSendQueuedSuccessResponse(tid2);
        mMockLooper.dispatchAll();

        // (5) and (6) final Tx results (on-air results)
        mDut.onMessageSendFailNotification(tid1, reasonFail);
        mDut.onMessageSendSuccessNotification(tid2);
        mMockLooper.dispatchAll();
        inOrder.verify(mockSessionCallback).onMessageSendFail(messageId, reasonFail);
        inOrder.verify(mockSessionCallback).onMessageSendSuccess(messageId2);

        verifyNoMoreInteractions(mockCallback, mockSessionCallback, mMockNative);
    }

    /**
     * Summary: in a single publish session interact with multiple peers
     * (different MAC addresses).
     */
    @Test
    public void testMultipleMessageSources() throws Exception {
        final int clientId = 300;
        final int clusterLow = 7;
        final int clusterHigh = 7;
        final int masterPref = 0;
        final String serviceName = "some-service-name";
        final int publishId = 88;
        final int peerId1 = 568;
        final int peerId2 = 873;
        final byte[] peerMac1 = HexEncoding.decode("000102030405".toCharArray(), false);
        final byte[] peerMac2 = HexEncoding.decode("060708090A0B".toCharArray(), false);
        final String msgFromPeer1 = "hey from 000102...";
        final String msgFromPeer2 = "hey from 0607...";
        final String msgToPeer1 = "hey there 000102...";
        final String msgToPeer2 = "hey there 0506...";
        final int msgToPeerId1 = 546;
        final int msgToPeerId2 = 9654;
        final int reason = WifiNanSessionCallback.REASON_OTHER;

        ConfigRequest configRequest = new ConfigRequest.Builder().setClusterLow(clusterLow)
                .setClusterHigh(clusterHigh).setMasterPreference(masterPref).build();

        PublishConfig publishConfig = new PublishConfig.Builder().setServiceName(serviceName)
                .setPublishType(PublishConfig.PUBLISH_TYPE_UNSOLICITED).build();

        ArgumentCaptor<Short> transactionId = ArgumentCaptor.forClass(Short.class);
        ArgumentCaptor<Integer> sessionId = ArgumentCaptor.forClass(Integer.class);
        IWifiNanEventCallback mockCallback = mock(IWifiNanEventCallback.class);
        IWifiNanSessionCallback mockSessionCallback = mock(IWifiNanSessionCallback.class);
        InOrder inOrder = inOrder(mMockNative, mockCallback, mockSessionCallback);

        mDut.enableUsage();
        mMockLooper.dispatchAll();
        inOrder.verify(mMockNative).getCapabilities(anyShort());

        // (1) connect
        mDut.connect(clientId, mockCallback, configRequest);
        mMockLooper.dispatchAll();
        inOrder.verify(mMockNative).enableAndConfigure(transactionId.capture(), eq(configRequest),
                eq(true));
        mDut.onConfigSuccessResponse(transactionId.getValue());
        mMockLooper.dispatchAll();
        inOrder.verify(mockCallback).onConnectSuccess();

        // (2) publish
        mDut.publish(clientId, publishConfig, mockSessionCallback);
        mMockLooper.dispatchAll();
        inOrder.verify(mMockNative).publish(transactionId.capture(), eq(0), eq(publishConfig));
        mDut.onSessionConfigSuccessResponse(transactionId.getValue(), true, publishId);
        mMockLooper.dispatchAll();
        inOrder.verify(mockSessionCallback).onSessionStarted(sessionId.capture());

        // (3) message received from peers 1 & 2
        mDut.onMessageReceivedNotification(publishId, peerId1, peerMac1, msgFromPeer1.getBytes(),
                msgFromPeer1.length());
        mDut.onMessageReceivedNotification(publishId, peerId2, peerMac2, msgFromPeer2.getBytes(),
                msgFromPeer2.length());
        mMockLooper.dispatchAll();
        inOrder.verify(mockSessionCallback).onMessageReceived(peerId1, msgFromPeer1.getBytes(),
                msgFromPeer1.length());
        inOrder.verify(mockSessionCallback).onMessageReceived(peerId2, msgFromPeer2.getBytes(),
                msgFromPeer2.length());

        // (4) sending messages back to same peers: one Tx fails, other succeeds
        mDut.sendMessage(clientId, sessionId.getValue(), peerId2, msgToPeer2.getBytes(),
                msgToPeer2.length(), msgToPeerId2, 0);
        mMockLooper.dispatchAll();
        inOrder.verify(mMockNative).sendMessage(transactionId.capture(), eq(publishId), eq(peerId2),
                eq(peerMac2), eq(msgToPeer2.getBytes()), eq(msgToPeer2.length()));
        short transactionIdVal = transactionId.getValue();
        mDut.onMessageSendQueuedSuccessResponse(transactionIdVal);
        mDut.onMessageSendSuccessNotification(transactionIdVal);

        mDut.sendMessage(clientId, sessionId.getValue(), peerId1, msgToPeer1.getBytes(),
                msgToPeer1.length(), msgToPeerId1, 0);
        mMockLooper.dispatchAll();
        inOrder.verify(mockSessionCallback).onMessageSendSuccess(msgToPeerId2);
        inOrder.verify(mMockNative).sendMessage(transactionId.capture(), eq(publishId), eq(peerId1),
                eq(peerMac1), eq(msgToPeer1.getBytes()), eq(msgToPeer1.length()));
        transactionIdVal = transactionId.getValue();
        mDut.onMessageSendQueuedSuccessResponse(transactionIdVal);
        mDut.onMessageSendFailNotification(transactionIdVal, reason);
        mMockLooper.dispatchAll();
        inOrder.verify(mockSessionCallback).onMessageSendFail(msgToPeerId1, reason);

        verifyNoMoreInteractions(mMockNative, mockCallback, mockSessionCallback);
    }

    /**
     * Summary: interact with a peer which changed its identity (MAC address)
     * but which keeps its requestor instance ID. Should be transparent.
     */
    @Test
    public void testMessageWhilePeerChangesIdentity() throws Exception {
        final int clientId = 300;
        final int clusterLow = 7;
        final int clusterHigh = 7;
        final int masterPref = 0;
        final String serviceName = "some-service-name";
        final int publishId = 88;
        final int peerId = 568;
        final byte[] peerMacOrig = HexEncoding.decode("000102030405".toCharArray(), false);
        final byte[] peerMacLater = HexEncoding.decode("060708090A0B".toCharArray(), false);
        final String msgFromPeer1 = "hey from 000102...";
        final String msgFromPeer2 = "hey from 0607...";
        final String msgToPeer1 = "hey there 000102...";
        final String msgToPeer2 = "hey there 0506...";
        final int msgToPeerId1 = 546;
        final int msgToPeerId2 = 9654;
        ConfigRequest configRequest = new ConfigRequest.Builder().setClusterLow(clusterLow)
                .setClusterHigh(clusterHigh).setMasterPreference(masterPref).build();

        PublishConfig publishConfig = new PublishConfig.Builder().setServiceName(serviceName)
                .setPublishType(PublishConfig.PUBLISH_TYPE_UNSOLICITED).build();

        ArgumentCaptor<Short> transactionId = ArgumentCaptor.forClass(Short.class);
        ArgumentCaptor<Integer> sessionId = ArgumentCaptor.forClass(Integer.class);
        IWifiNanEventCallback mockCallback = mock(IWifiNanEventCallback.class);
        IWifiNanSessionCallback mockSessionCallback = mock(IWifiNanSessionCallback.class);
        InOrder inOrder = inOrder(mMockNative, mockCallback, mockSessionCallback);

        mDut.enableUsage();
        mMockLooper.dispatchAll();
        inOrder.verify(mMockNative).getCapabilities(anyShort());

        // (1) connect
        mDut.connect(clientId, mockCallback, configRequest);
        mMockLooper.dispatchAll();
        inOrder.verify(mMockNative).enableAndConfigure(transactionId.capture(), eq(configRequest),
                eq(true));
        mDut.onConfigSuccessResponse(transactionId.getValue());
        mMockLooper.dispatchAll();
        inOrder.verify(mockCallback).onConnectSuccess();

        // (2) publish
        mDut.publish(clientId, publishConfig, mockSessionCallback);
        mMockLooper.dispatchAll();
        inOrder.verify(mMockNative).publish(transactionId.capture(), eq(0), eq(publishConfig));
        mDut.onSessionConfigSuccessResponse(transactionId.getValue(), true, publishId);
        mMockLooper.dispatchAll();
        inOrder.verify(mockSessionCallback).onSessionStarted(sessionId.capture());

        // (3) message received & responded to
        mDut.onMessageReceivedNotification(publishId, peerId, peerMacOrig, msgFromPeer1.getBytes(),
                msgFromPeer1.length());
        mDut.sendMessage(clientId, sessionId.getValue(), peerId, msgToPeer1.getBytes(),
                msgToPeer1.length(), msgToPeerId1, 0);
        mMockLooper.dispatchAll();
        inOrder.verify(mockSessionCallback).onMessageReceived(peerId, msgFromPeer1.getBytes(),
                msgFromPeer1.length());
        inOrder.verify(mMockNative).sendMessage(transactionId.capture(), eq(publishId), eq(peerId),
                eq(peerMacOrig), eq(msgToPeer1.getBytes()), eq(msgToPeer1.length()));
        mDut.onMessageSendQueuedSuccessResponse(transactionId.getValue());
        mDut.onMessageSendSuccessNotification(transactionId.getValue());
        mMockLooper.dispatchAll();
        inOrder.verify(mockSessionCallback).onMessageSendSuccess(msgToPeerId1);

        // (4) message received with same peer ID but different MAC
        mDut.onMessageReceivedNotification(publishId, peerId, peerMacLater, msgFromPeer2.getBytes(),
                msgFromPeer2.length());
        mDut.sendMessage(clientId, sessionId.getValue(), peerId, msgToPeer2.getBytes(),
                msgToPeer2.length(), msgToPeerId2, 0);
        mMockLooper.dispatchAll();
        inOrder.verify(mockSessionCallback).onMessageReceived(peerId, msgFromPeer2.getBytes(),
                msgFromPeer2.length());
        inOrder.verify(mMockNative).sendMessage(transactionId.capture(), eq(publishId), eq(peerId),
                eq(peerMacLater), eq(msgToPeer2.getBytes()), eq(msgToPeer2.length()));
        mDut.onMessageSendQueuedSuccessResponse(transactionId.getValue());
        mDut.onMessageSendSuccessNotification(transactionId.getValue());
        mMockLooper.dispatchAll();
        inOrder.verify(mockSessionCallback).onMessageSendSuccess(msgToPeerId2);

        verifyNoMoreInteractions(mMockNative, mockCallback, mockSessionCallback);
    }

    /**
     * Validate that get failure (with correct code) when trying to send a
     * message to an invalid peer ID.
     */
    @Test
    public void testSendMessageToInvalidPeerId() throws Exception {
        final int clientId = 1005;
        final String ssi = "some much longer and more arbitrary data";
        final int subscribeId = 15;
        final int requestorId = 22;
        final byte[] peerMac = HexEncoding.decode("060708090A0B".toCharArray(), false);
        final String peerSsi = "some peer ssi data";
        final String peerMatchFilter = "filter binary array represented as string";
        final int messageId = 6948;

        ConfigRequest configRequest = new ConfigRequest.Builder().build();
        SubscribeConfig subscribeConfig = new SubscribeConfig.Builder().build();

        IWifiNanEventCallback mockCallback = mock(IWifiNanEventCallback.class);
        IWifiNanSessionCallback mockSessionCallback = mock(IWifiNanSessionCallback.class);
        ArgumentCaptor<Short> transactionId = ArgumentCaptor.forClass(Short.class);
        ArgumentCaptor<Integer> sessionId = ArgumentCaptor.forClass(Integer.class);
        InOrder inOrder = inOrder(mockCallback, mockSessionCallback, mMockNative);

        mDut.enableUsage();
        mMockLooper.dispatchAll();
        inOrder.verify(mMockNative).getCapabilities(anyShort());

        // (1) connect
        mDut.connect(clientId, mockCallback, configRequest);
        mMockLooper.dispatchAll();
        inOrder.verify(mMockNative).enableAndConfigure(transactionId.capture(), eq(configRequest),
                eq(true));
        mDut.onConfigSuccessResponse(transactionId.getValue());
        mMockLooper.dispatchAll();
        inOrder.verify(mockCallback).onConnectSuccess();

        // (2) subscribe & match
        mDut.subscribe(clientId, subscribeConfig, mockSessionCallback);
        mMockLooper.dispatchAll();
        inOrder.verify(mMockNative).subscribe(transactionId.capture(), eq(0), eq(subscribeConfig));
        mDut.onSessionConfigSuccessResponse(transactionId.getValue(), false, subscribeId);
        mDut.onMatchNotification(subscribeId, requestorId, peerMac, peerSsi.getBytes(),
                peerSsi.length(), peerMatchFilter.getBytes(), peerMatchFilter.length());
        mMockLooper.dispatchAll();
        inOrder.verify(mockSessionCallback).onSessionStarted(sessionId.capture());
        inOrder.verify(mockSessionCallback).onMatch(requestorId, peerSsi.getBytes(),
                peerSsi.length(), peerMatchFilter.getBytes(), peerMatchFilter.length());

        // (3) send message to invalid peer ID
        mDut.sendMessage(clientId, sessionId.getValue(), requestorId + 5, ssi.getBytes(),
                ssi.length(), messageId, 0);
        mMockLooper.dispatchAll();
        inOrder.verify(mockSessionCallback).onMessageSendFail(messageId,
                WifiNanSessionCallback.REASON_NO_MATCH_SESSION);

        verifyNoMoreInteractions(mockCallback, mockSessionCallback, mMockNative);
    }

    /**
     * Validate that on send message timeout correct callback is dispatched and that a later
     * firmware notification is ignored.
     */
    @Test
    public void testSendMessageTimeout() throws Exception {
        final int clientId = 1005;
        final String ssi = "some much longer and more arbitrary data";
        final int subscribeId = 15;
        final int requestorId = 22;
        final byte[] peerMac = HexEncoding.decode("060708090A0B".toCharArray(), false);
        final String peerSsi = "some peer ssi data";
        final String peerMatchFilter = "filter binary array represented as string";
        final int messageId = 6948;

        ConfigRequest configRequest = new ConfigRequest.Builder().build();
        SubscribeConfig subscribeConfig = new SubscribeConfig.Builder().build();

        IWifiNanEventCallback mockCallback = mock(IWifiNanEventCallback.class);
        IWifiNanSessionCallback mockSessionCallback = mock(IWifiNanSessionCallback.class);
        ArgumentCaptor<Short> transactionId = ArgumentCaptor.forClass(Short.class);
        ArgumentCaptor<Integer> sessionId = ArgumentCaptor.forClass(Integer.class);
        InOrder inOrder = inOrder(mockCallback, mockSessionCallback, mMockNative);

        mDut.enableUsage();
        mMockLooper.dispatchAll();
        inOrder.verify(mMockNative).getCapabilities(anyShort());

        // (1) connect
        mDut.connect(clientId, mockCallback, configRequest);
        mMockLooper.dispatchAll();
        inOrder.verify(mMockNative).enableAndConfigure(transactionId.capture(), eq(configRequest),
                eq(true));
        mDut.onConfigSuccessResponse(transactionId.getValue());
        mMockLooper.dispatchAll();
        inOrder.verify(mockCallback).onConnectSuccess();

        // (2) subscribe & match
        mDut.subscribe(clientId, subscribeConfig, mockSessionCallback);
        mMockLooper.dispatchAll();
        inOrder.verify(mMockNative).subscribe(transactionId.capture(), eq(0), eq(subscribeConfig));
        mDut.onSessionConfigSuccessResponse(transactionId.getValue(), false, subscribeId);
        mDut.onMatchNotification(subscribeId, requestorId, peerMac, peerSsi.getBytes(),
                peerSsi.length(), peerMatchFilter.getBytes(), peerMatchFilter.length());
        mMockLooper.dispatchAll();
        inOrder.verify(mockSessionCallback).onSessionStarted(sessionId.capture());
        inOrder.verify(mockSessionCallback).onMatch(requestorId, peerSsi.getBytes(),
                peerSsi.length(), peerMatchFilter.getBytes(), peerMatchFilter.length());

        // (3) send message and enqueue successfully
        mDut.sendMessage(clientId, sessionId.getValue(), requestorId, ssi.getBytes(),
                ssi.length(), messageId, 0);
        mMockLooper.dispatchAll();
        inOrder.verify(mMockNative).sendMessage(transactionId.capture(), eq(subscribeId),
                eq(requestorId), eq(peerMac), eq(ssi.getBytes()), eq(ssi.length()));
        mDut.onMessageSendQueuedSuccessResponse(transactionId.getValue());
        mMockLooper.dispatchAll();

        // (4) message send timeout
        assertTrue(mAlarmManager.dispatch(WifiNanStateManager.HAL_SEND_MESSAGE_TIMEOUT_TAG));
        mMockLooper.dispatchAll();
        inOrder.verify(mockSessionCallback).onMessageSendFail(messageId,
                WifiNanSessionCallback.REASON_TX_FAIL);

        // (5) firmware response (unlikely - but good to check)
        mDut.onMessageSendSuccessNotification(transactionId.getValue());
        mMockLooper.dispatchAll();

        verifyNoMoreInteractions(mockCallback, mockSessionCallback, mMockNative);
    }

    /**
     * Validate that when sending a message with a retry count the message is retried the specified
     * number of times. Scenario ending with success.
     */
    @Test
    public void testSendMessageRetransmitSuccess() throws Exception {
        final int clientId = 1005;
        final String ssi = "some much longer and more arbitrary data";
        final int subscribeId = 15;
        final int requestorId = 22;
        final byte[] peerMac = HexEncoding.decode("060708090A0B".toCharArray(), false);
        final String peerSsi = "some peer ssi data";
        final String peerMatchFilter = "filter binary array represented as string";
        final int messageId = 6948;
        final int retryCount = 3;

        ConfigRequest configRequest = new ConfigRequest.Builder().build();
        SubscribeConfig subscribeConfig = new SubscribeConfig.Builder().build();

        IWifiNanEventCallback mockCallback = mock(IWifiNanEventCallback.class);
        IWifiNanSessionCallback mockSessionCallback = mock(IWifiNanSessionCallback.class);
        ArgumentCaptor<Short> transactionId = ArgumentCaptor.forClass(Short.class);
        ArgumentCaptor<Integer> sessionId = ArgumentCaptor.forClass(Integer.class);
        InOrder inOrder = inOrder(mockCallback, mockSessionCallback, mMockNative);

        mDut.enableUsage();
        mMockLooper.dispatchAll();
        inOrder.verify(mMockNative).getCapabilities(anyShort());

        // (1) connect
        mDut.connect(clientId, mockCallback, configRequest);
        mMockLooper.dispatchAll();
        inOrder.verify(mMockNative).enableAndConfigure(transactionId.capture(), eq(configRequest),
                eq(true));
        mDut.onConfigSuccessResponse(transactionId.getValue());
        mMockLooper.dispatchAll();
        inOrder.verify(mockCallback).onConnectSuccess();

        // (2) subscribe & match
        mDut.subscribe(clientId, subscribeConfig, mockSessionCallback);
        mMockLooper.dispatchAll();
        inOrder.verify(mMockNative).subscribe(transactionId.capture(), eq(0), eq(subscribeConfig));
        mDut.onSessionConfigSuccessResponse(transactionId.getValue(), false, subscribeId);
        mDut.onMatchNotification(subscribeId, requestorId, peerMac, peerSsi.getBytes(),
                peerSsi.length(), peerMatchFilter.getBytes(), peerMatchFilter.length());
        mMockLooper.dispatchAll();
        inOrder.verify(mockSessionCallback).onSessionStarted(sessionId.capture());
        inOrder.verify(mockSessionCallback).onMatch(requestorId, peerSsi.getBytes(),
                peerSsi.length(), peerMatchFilter.getBytes(), peerMatchFilter.length());

        // (3) send message and enqueue successfully
        mDut.sendMessage(clientId, sessionId.getValue(), requestorId, ssi.getBytes(),
                ssi.length(), messageId, retryCount);
        mMockLooper.dispatchAll();
        inOrder.verify(mMockNative).sendMessage(transactionId.capture(), eq(subscribeId),
                eq(requestorId), eq(peerMac), eq(ssi.getBytes()), eq(ssi.length()));
        mDut.onMessageSendQueuedSuccessResponse(transactionId.getValue());
        mMockLooper.dispatchAll();

        // (4) loop and fail until reach retryCount
        for (int i = 0; i < retryCount; ++i) {
            mDut.onMessageSendFailNotification(transactionId.getValue(),
                    WifiNanSessionCallback.REASON_TX_FAIL);
            mMockLooper.dispatchAll();
            inOrder.verify(mMockNative).sendMessage(transactionId.capture(), eq(subscribeId),
                    eq(requestorId), eq(peerMac), eq(ssi.getBytes()), eq(ssi.length()));
            mDut.onMessageSendQueuedSuccessResponse(transactionId.getValue());
            mMockLooper.dispatchAll();
        }

        // (5) succeed on last retry
        mDut.onMessageSendSuccessNotification(transactionId.getValue());
        mMockLooper.dispatchAll();

        inOrder.verify(mockSessionCallback).onMessageSendSuccess(messageId);

        verifyNoMoreInteractions(mockCallback, mockSessionCallback, mMockNative);
    }

    /**
     * Validate that when sending a message with a retry count the message is retried the specified
     * number of times. Scenario ending with failure.
     */
    @Test
    public void testSendMessageRetransmitFail() throws Exception {
        final int clientId = 1005;
        final String ssi = "some much longer and more arbitrary data";
        final int subscribeId = 15;
        final int requestorId = 22;
        final byte[] peerMac = HexEncoding.decode("060708090A0B".toCharArray(), false);
        final String peerSsi = "some peer ssi data";
        final String peerMatchFilter = "filter binary array represented as string";
        final int messageId = 6948;
        final int retryCount = 3;

        ConfigRequest configRequest = new ConfigRequest.Builder().build();
        SubscribeConfig subscribeConfig = new SubscribeConfig.Builder().build();

        IWifiNanEventCallback mockCallback = mock(IWifiNanEventCallback.class);
        IWifiNanSessionCallback mockSessionCallback = mock(IWifiNanSessionCallback.class);
        ArgumentCaptor<Short> transactionId = ArgumentCaptor.forClass(Short.class);
        ArgumentCaptor<Integer> sessionId = ArgumentCaptor.forClass(Integer.class);
        InOrder inOrder = inOrder(mockCallback, mockSessionCallback, mMockNative);

        mDut.enableUsage();
        mMockLooper.dispatchAll();
        inOrder.verify(mMockNative).getCapabilities(anyShort());

        // (1) connect
        mDut.connect(clientId, mockCallback, configRequest);
        mMockLooper.dispatchAll();
        inOrder.verify(mMockNative).enableAndConfigure(transactionId.capture(), eq(configRequest),
                eq(true));
        mDut.onConfigSuccessResponse(transactionId.getValue());
        mMockLooper.dispatchAll();
        inOrder.verify(mockCallback).onConnectSuccess();

        // (2) subscribe & match
        mDut.subscribe(clientId, subscribeConfig, mockSessionCallback);
        mMockLooper.dispatchAll();
        inOrder.verify(mMockNative).subscribe(transactionId.capture(), eq(0), eq(subscribeConfig));
        mDut.onSessionConfigSuccessResponse(transactionId.getValue(), false, subscribeId);
        mDut.onMatchNotification(subscribeId, requestorId, peerMac, peerSsi.getBytes(),
                peerSsi.length(), peerMatchFilter.getBytes(), peerMatchFilter.length());
        mMockLooper.dispatchAll();
        inOrder.verify(mockSessionCallback).onSessionStarted(sessionId.capture());
        inOrder.verify(mockSessionCallback).onMatch(requestorId, peerSsi.getBytes(),
                peerSsi.length(), peerMatchFilter.getBytes(), peerMatchFilter.length());

        // (3) send message and enqueue successfully
        mDut.sendMessage(clientId, sessionId.getValue(), requestorId, ssi.getBytes(),
                ssi.length(), messageId, retryCount);
        mMockLooper.dispatchAll();
        inOrder.verify(mMockNative).sendMessage(transactionId.capture(), eq(subscribeId),
                eq(requestorId), eq(peerMac), eq(ssi.getBytes()), eq(ssi.length()));
        mDut.onMessageSendQueuedSuccessResponse(transactionId.getValue());
        mMockLooper.dispatchAll();

        // (4) loop and fail until reach retryCount+1
        for (int i = 0; i < retryCount + 1; ++i) {
            mDut.onMessageSendFailNotification(transactionId.getValue(),
                    WifiNanSessionCallback.REASON_TX_FAIL);
            mMockLooper.dispatchAll();

            if (i != retryCount) {
                inOrder.verify(mMockNative).sendMessage(transactionId.capture(), eq(subscribeId),
                        eq(requestorId), eq(peerMac), eq(ssi.getBytes()), eq(ssi.length()));
                mDut.onMessageSendQueuedSuccessResponse(transactionId.getValue());
                mMockLooper.dispatchAll();
            }
        }

        inOrder.verify(mockSessionCallback).onMessageSendFail(messageId,
                WifiNanSessionCallback.REASON_TX_FAIL);

        verifyNoMoreInteractions(mockCallback, mockSessionCallback, mMockNative);
    }

    /**
     * Validate that start ranging function fills-in correct MAC addresses for peer IDs and
     * passed along to RTT module.
     */
    @Test
    public void testStartRanging() throws Exception {
        final int clientId = 1005;
        final int subscribeId = 15;
        final int requestorId = 22;
        final byte[] peerMac = HexEncoding.decode("060708090A0B".toCharArray(), false);
        final String peerSsi = "some peer ssi data";
        final String peerMatchFilter = "filter binary array represented as string";
        final int rangingId = 18423;
        final RttManager.RttParams[] params = new RttManager.RttParams[2];
        params[0] = new RttManager.RttParams();
        params[0].bssid = Integer.toString(requestorId);
        params[1] = new RttManager.RttParams();
        params[1].bssid = Integer.toString(requestorId + 5);

        ConfigRequest configRequest = new ConfigRequest.Builder().build();
        SubscribeConfig subscribeConfig = new SubscribeConfig.Builder().build();

        IWifiNanEventCallback mockCallback = mock(IWifiNanEventCallback.class);
        IWifiNanSessionCallback mockSessionCallback = mock(IWifiNanSessionCallback.class);

        ArgumentCaptor<Short> transactionId = ArgumentCaptor.forClass(Short.class);
        ArgumentCaptor<Integer> sessionId = ArgumentCaptor.forClass(Integer.class);
        ArgumentCaptor<WifiNanClientState> clientCaptor =
                ArgumentCaptor.forClass(WifiNanClientState.class);
        ArgumentCaptor<RttManager.RttParams[]> rttParamsCaptor =
                ArgumentCaptor.forClass(RttManager.RttParams[].class);

        InOrder inOrder = inOrder(mockCallback, mockSessionCallback, mMockNative,
                mMockNanRttStateManager);

        mDut.enableUsage();
        mMockLooper.dispatchAll();
        inOrder.verify(mMockNative).getCapabilities(anyShort());

        // (1) connect
        mDut.connect(clientId, mockCallback, configRequest);
        mMockLooper.dispatchAll();
        inOrder.verify(mMockNative).enableAndConfigure(transactionId.capture(), eq(configRequest),
                eq(true));
        mDut.onConfigSuccessResponse(transactionId.getValue());
        mMockLooper.dispatchAll();
        inOrder.verify(mockCallback).onConnectSuccess();

        // (2) subscribe & match
        mDut.subscribe(clientId, subscribeConfig, mockSessionCallback);
        mMockLooper.dispatchAll();
        inOrder.verify(mMockNative).subscribe(transactionId.capture(), eq(0), eq(subscribeConfig));
        mDut.onSessionConfigSuccessResponse(transactionId.getValue(), false, subscribeId);
        mDut.onMatchNotification(subscribeId, requestorId, peerMac, peerSsi.getBytes(),
                peerSsi.length(), peerMatchFilter.getBytes(), peerMatchFilter.length());
        mMockLooper.dispatchAll();
        inOrder.verify(mockSessionCallback).onSessionStarted(sessionId.capture());
        inOrder.verify(mockSessionCallback).onMatch(requestorId, peerSsi.getBytes(),
                peerSsi.length(), peerMatchFilter.getBytes(), peerMatchFilter.length());

        // (3) start ranging: pass along a valid peer ID and an invalid one
        mDut.startRanging(clientId, sessionId.getValue(), params, rangingId);
        mMockLooper.dispatchAll();
        inOrder.verify(mMockNanRttStateManager).startRanging(eq(rangingId), clientCaptor.capture(),
                rttParamsCaptor.capture());
        collector.checkThat("RttParams[0].bssid", "06:07:08:09:0A:0B",
                equalTo(rttParamsCaptor.getValue()[0].bssid));
        collector.checkThat("RttParams[1].bssid", "", equalTo(rttParamsCaptor.getValue()[1].bssid));

        verifyNoMoreInteractions(mockCallback, mockSessionCallback, mMockNative,
                mMockNanRttStateManager);
    }

    /**
     * Test sequence of configuration: (1) config1, (2) config2 - incompatible,
     * (3) config3 - compatible with config1 (requiring upgrade), (4) disconnect
     * config3 (should get a downgrade), (5) disconnect config1 (should get a
     * disable).
     */
    @Test
    public void testConfigs() throws Exception {
        final int clientId1 = 9999;
        final int clusterLow1 = 5;
        final int clusterHigh1 = 100;
        final int masterPref1 = 111;
        final int clientId2 = 1001;
        final boolean support5g2 = true;
        final int clusterLow2 = 7;
        final int clusterHigh2 = 155;
        final int masterPref2 = 0;
        final int clientId3 = 55;

        ArgumentCaptor<Short> transactionId = ArgumentCaptor.forClass(Short.class);
        ArgumentCaptor<ConfigRequest> crCapture = ArgumentCaptor.forClass(ConfigRequest.class);

        ConfigRequest configRequest1 = new ConfigRequest.Builder().setClusterLow(clusterLow1)
                .setClusterHigh(clusterHigh1).setMasterPreference(masterPref1)
                .setEnableIdentityChangeCallback(false).build();

        ConfigRequest configRequest2 = new ConfigRequest.Builder().setSupport5gBand(support5g2)
                .setClusterLow(clusterLow2).setClusterHigh(clusterHigh2)
                .setMasterPreference(masterPref2).build();

        ConfigRequest configRequest3 = new ConfigRequest.Builder().setClusterLow(clusterLow1)
                .setClusterHigh(clusterHigh1).setMasterPreference(masterPref1)
                .setEnableIdentityChangeCallback(true).build();

        IWifiNanEventCallback mockCallback1 = mock(IWifiNanEventCallback.class);
        IWifiNanEventCallback mockCallback2 = mock(IWifiNanEventCallback.class);
        IWifiNanEventCallback mockCallback3 = mock(IWifiNanEventCallback.class);

        InOrder inOrder = inOrder(mMockNative, mockCallback1, mockCallback2, mockCallback3);

        mDut.enableUsage();
        mMockLooper.dispatchAll();
        inOrder.verify(mMockNative).getCapabilities(anyShort());

        // (1) config1 (valid)
        mDut.connect(clientId1, mockCallback1, configRequest1);
        mMockLooper.dispatchAll();
        inOrder.verify(mMockNative).enableAndConfigure(transactionId.capture(),
                crCapture.capture(), eq(true));
        collector.checkThat("merge: stage 1", crCapture.getValue(), equalTo(configRequest1));
        mDut.onConfigSuccessResponse(transactionId.getValue());
        mMockLooper.dispatchAll();
        inOrder.verify(mockCallback1).onConnectSuccess();

        // (2) config2 (incompatible with config1)
        mDut.connect(clientId2, mockCallback2, configRequest2);
        mMockLooper.dispatchAll();
        inOrder.verify(mockCallback2)
                .onConnectFail(WifiNanEventCallback.REASON_ALREADY_CONNECTED_INCOMPAT_CONFIG);
        validateInternalClientInfoCleanedUp(clientId2);

        // (3) config3 (compatible with config1 but requires upgrade - i.e. no
        // OTA changes)
        mDut.connect(clientId3, mockCallback3, configRequest3);
        mMockLooper.dispatchAll();
        inOrder.verify(mMockNative).enableAndConfigure(transactionId.capture(),
                crCapture.capture(), eq(false));
        collector.checkThat("merge: stage 3: support 5g", crCapture.getValue().mSupport5gBand,
                equalTo(false));
        collector.checkThat("merge: stage 3: master pref", crCapture.getValue().mMasterPreference,
                equalTo(masterPref1));
        collector.checkThat("merge: stage 3: cluster low", crCapture.getValue().mClusterLow,
                equalTo(clusterLow1));
        collector.checkThat("merge: stage 3: cluster high", crCapture.getValue().mClusterHigh,
                equalTo(clusterHigh1));
        collector.checkThat("merge: stage 3: enable identity change callback",
                crCapture.getValue().mEnableIdentityChangeCallback, equalTo(true));
        mDut.onConfigSuccessResponse(transactionId.getValue());
        mMockLooper.dispatchAll();
        inOrder.verify(mockCallback3).onConnectSuccess();

        // (4) disconnect config3: want a downgrade
        mDut.disconnect(clientId3);
        mMockLooper.dispatchAll();
        validateInternalClientInfoCleanedUp(clientId3);
        inOrder.verify(mMockNative).enableAndConfigure(transactionId.capture(),
                crCapture.capture(), eq(false));
        collector.checkThat("merge: stage 4", crCapture.getValue(), equalTo(configRequest1));
        mDut.onConfigSuccessResponse(transactionId.getValue());
        mMockLooper.dispatchAll();

        // (5) disconnect config1: disable
        mDut.disconnect(clientId1);
        mMockLooper.dispatchAll();
        validateInternalClientInfoCleanedUp(clientId1);
        inOrder.verify(mMockNative).disable((short) 0);

        verifyNoMoreInteractions(mMockNative, mockCallback1, mockCallback2, mockCallback3);
    }

    /**
     * Summary: disconnect a client while there are pending transactions.
     */
    @Test
    public void testDisconnectWithPendingTransactions() throws Exception {
        final int clientId = 125;
        final int clusterLow = 5;
        final int clusterHigh = 100;
        final int masterPref = 111;
        final String serviceName = "some-service-name";
        final String ssi = "some much longer and more arbitrary data";
        final int publishCount = 7;
        final int reason = WifiNanSessionCallback.TERMINATE_REASON_DONE;
        final int publishId = 22;

        ConfigRequest configRequest = new ConfigRequest.Builder().setClusterLow(clusterLow)
                .setClusterHigh(clusterHigh).setMasterPreference(masterPref).build();

        PublishConfig publishConfig = new PublishConfig.Builder().setServiceName(serviceName)
                .setServiceSpecificInfo(ssi).setPublishType(PublishConfig.PUBLISH_TYPE_UNSOLICITED)
                .setPublishCount(publishCount).build();

        ArgumentCaptor<Short> transactionId = ArgumentCaptor.forClass(Short.class);
        IWifiNanEventCallback mockCallback = mock(IWifiNanEventCallback.class);
        IWifiNanSessionCallback mockSessionCallback = mock(IWifiNanSessionCallback.class);
        InOrder inOrder = inOrder(mMockNative, mockCallback, mockSessionCallback);

        mDut.enableUsage();
        mMockLooper.dispatchAll();
        inOrder.verify(mMockNative).getCapabilities(anyShort());

        // (1) connect
        mDut.connect(clientId, mockCallback, configRequest);
        mMockLooper.dispatchAll();
        inOrder.verify(mMockNative).enableAndConfigure(transactionId.capture(), eq(configRequest),
                eq(true));
        mDut.onConfigSuccessResponse(transactionId.getValue());
        mMockLooper.dispatchAll();
        inOrder.verify(mockCallback).onConnectSuccess();

        // (2) publish (no response yet)
        mDut.publish(clientId, publishConfig, mockSessionCallback);
        mMockLooper.dispatchAll();
        inOrder.verify(mMockNative).publish(transactionId.capture(), eq(0), eq(publishConfig));

        // (3) disconnect (but doesn't get executed until get a RESPONSE to the
        // previous publish)
        mDut.disconnect(clientId);
        mMockLooper.dispatchAll();

        // (4) get successful response to the publish
        mDut.onSessionConfigSuccessResponse(transactionId.getValue(), true, publishId);
        mMockLooper.dispatchAll();
        inOrder.verify(mockSessionCallback).onSessionStarted(anyInt());
        inOrder.verify(mMockNative).stopPublish((short) 0, publishId);
        inOrder.verify(mMockNative).disable((short) 0);

        validateInternalClientInfoCleanedUp(clientId);

        // (5) trying to publish on the same client: NOP
        mDut.publish(clientId, publishConfig, mockSessionCallback);
        mMockLooper.dispatchAll();

        // (6) got some callback on original publishId - should be ignored
        mDut.onSessionTerminatedNotification(publishId, reason, true);
        mMockLooper.dispatchAll();

        verifyNoMoreInteractions(mMockNative, mockCallback, mockSessionCallback);
    }

    /**
     * Validate that an unknown transaction (i.e. a callback from HAL with an
     * unknown type) is simply ignored - but also cleans up its state.
     */
    @Test
    public void testUnknownTransactionType() throws Exception {
        final int clientId = 129;
        final int clusterLow = 15;
        final int clusterHigh = 192;
        final int masterPref = 234;
        final String serviceName = "some-service-name";
        final String ssi = "some much longer and more arbitrary data";
        final int publishCount = 15;

        ConfigRequest configRequest = new ConfigRequest.Builder().setClusterLow(clusterLow)
                .setClusterHigh(clusterHigh).setMasterPreference(masterPref).build();

        PublishConfig publishConfig = new PublishConfig.Builder().setServiceName(serviceName)
                .setServiceSpecificInfo(ssi).setPublishType(PublishConfig.PUBLISH_TYPE_UNSOLICITED)
                .setPublishCount(publishCount).build();

        ArgumentCaptor<Short> transactionId = ArgumentCaptor.forClass(Short.class);
        IWifiNanEventCallback mockCallback = mock(IWifiNanEventCallback.class);
        IWifiNanSessionCallback mockPublishSessionCallback = mock(IWifiNanSessionCallback.class);
        InOrder inOrder = inOrder(mMockNative, mockCallback, mockPublishSessionCallback);

        mDut.enableUsage();
        mMockLooper.dispatchAll();
        inOrder.verify(mMockNative).getCapabilities(anyShort());

        // (1) connect
        mDut.connect(clientId, mockCallback, configRequest);
        mMockLooper.dispatchAll();
        inOrder.verify(mMockNative).enableAndConfigure(transactionId.capture(), eq(configRequest),
                eq(true));
        mDut.onConfigSuccessResponse(transactionId.getValue());
        mMockLooper.dispatchAll();
        inOrder.verify(mockCallback).onConnectSuccess();

        // (2) publish - no response
        mDut.publish(clientId, publishConfig, mockPublishSessionCallback);
        mMockLooper.dispatchAll();
        inOrder.verify(mMockNative).publish(transactionId.capture(), eq(0), eq(publishConfig));

        verifyNoMoreInteractions(mMockNative, mockCallback, mockPublishSessionCallback);
    }

    /**
     * Validate that a NoOp transaction (i.e. a callback from HAL which doesn't
     * require any action except clearing up state) actually cleans up its state
     * (and does nothing else).
     */
    @Test
    public void testNoOpTransaction() throws Exception {
        final int clientId = 1294;

        ConfigRequest configRequest = new ConfigRequest.Builder().build();

        ArgumentCaptor<Short> transactionId = ArgumentCaptor.forClass(Short.class);
        IWifiNanEventCallback mockCallback = mock(IWifiNanEventCallback.class);
        IWifiNanSessionCallback mockSessionCallback = mock(IWifiNanSessionCallback.class);
        InOrder inOrder = inOrder(mMockNative, mockCallback, mockSessionCallback);

        mDut.enableUsage();
        mMockLooper.dispatchAll();
        inOrder.verify(mMockNative).getCapabilities(anyShort());

        // (1) connect (no response)
        mDut.connect(clientId, mockCallback, configRequest);
        mMockLooper.dispatchAll();
        inOrder.verify(mMockNative).enableAndConfigure(transactionId.capture(), eq(configRequest),
                eq(true));

        verifyNoMoreInteractions(mMockNative, mockCallback, mockSessionCallback);
    }

    /**
     * Validate that getting callbacks from HAL with unknown (expired)
     * transaction ID or invalid publish/subscribe ID session doesn't have any
     * impact.
     */
    @Test
    public void testInvalidCallbackIdParameters() throws Exception {
        final int pubSubId = 1235;
        final int clientId = 132;

        ConfigRequest configRequest = new ConfigRequest.Builder().build();

        ArgumentCaptor<Short> transactionId = ArgumentCaptor.forClass(Short.class);
        IWifiNanEventCallback mockCallback = mock(IWifiNanEventCallback.class);
        InOrder inOrder = inOrder(mMockNative, mockCallback);

        mDut.enableUsage();
        mMockLooper.dispatchAll();
        inOrder.verify(mMockNative).getCapabilities(anyShort());

        // (1) connect and succeed
        mDut.connect(clientId, mockCallback, configRequest);
        mMockLooper.dispatchAll();
        inOrder.verify(mMockNative).enableAndConfigure(transactionId.capture(), eq(configRequest),
                eq(true));
        short transactionIdConfig = transactionId.getValue();
        mDut.onConfigSuccessResponse(transactionIdConfig);
        mMockLooper.dispatchAll();
        inOrder.verify(mockCallback).onConnectSuccess();

        // (2) use the same transaction ID to send a bunch of other responses
        mDut.onConfigSuccessResponse(transactionIdConfig);
        mDut.onConfigFailedResponse(transactionIdConfig, -1);
        mDut.onSessionConfigFailResponse(transactionIdConfig, true, -1);
        mDut.onMessageSendQueuedSuccessResponse(transactionIdConfig);
        mDut.onMessageSendQueuedFailResponse(transactionIdConfig, -1);
        mDut.onSessionConfigFailResponse(transactionIdConfig, false, -1);
        mDut.onMatchNotification(-1, -1, new byte[0], new byte[0], 0, new byte[0], 0);
        mDut.onSessionTerminatedNotification(-1, -1, true);
        mDut.onSessionTerminatedNotification(-1, -1, false);
        mDut.onMessageReceivedNotification(-1, -1, new byte[0], new byte[0], 0);
        mDut.onSessionConfigSuccessResponse(transactionIdConfig, true, pubSubId);
        mDut.onSessionConfigSuccessResponse(transactionIdConfig, false, pubSubId);
        mMockLooper.dispatchAll();

        verifyNoMoreInteractions(mMockNative, mockCallback);
    }

    /**
     * Validate that trying to update-subscribe on a publish session fails.
     */
    @Test
    public void testSubscribeOnPublishSessionType() throws Exception {
        final int clientId = 188;
        final int publishId = 25;

        ConfigRequest configRequest = new ConfigRequest.Builder().build();
        PublishConfig publishConfig = new PublishConfig.Builder().build();
        SubscribeConfig subscribeConfig = new SubscribeConfig.Builder().build();

        ArgumentCaptor<Short> transactionId = ArgumentCaptor.forClass(Short.class);
        ArgumentCaptor<Integer> sessionId = ArgumentCaptor.forClass(Integer.class);
        IWifiNanEventCallback mockCallback = mock(IWifiNanEventCallback.class);
        IWifiNanSessionCallback mockSessionCallback = mock(IWifiNanSessionCallback.class);
        InOrder inOrder = inOrder(mMockNative, mockCallback, mockSessionCallback);

        mDut.enableUsage();
        mMockLooper.dispatchAll();
        inOrder.verify(mMockNative).getCapabilities(anyShort());

        // (1) connect
        mDut.connect(clientId, mockCallback, configRequest);
        mMockLooper.dispatchAll();
        inOrder.verify(mMockNative).enableAndConfigure(transactionId.capture(), eq(configRequest),
                eq(true));
        mDut.onConfigSuccessResponse(transactionId.getValue());
        mMockLooper.dispatchAll();
        inOrder.verify(mockCallback).onConnectSuccess();

        // (2) publish
        mDut.publish(clientId, publishConfig, mockSessionCallback);
        mMockLooper.dispatchAll();
        inOrder.verify(mMockNative).publish(transactionId.capture(), eq(0), eq(publishConfig));
        mDut.onSessionConfigSuccessResponse(transactionId.getValue(), true, publishId);
        mMockLooper.dispatchAll();
        inOrder.verify(mockSessionCallback).onSessionStarted(sessionId.capture());

        // (3) update-subscribe -> failure
        mDut.updateSubscribe(clientId, sessionId.getValue(), subscribeConfig);
        mMockLooper.dispatchAll();
        inOrder.verify(mockSessionCallback)
                .onSessionConfigFail(WifiNanSessionCallback.REASON_OTHER);

        verifyNoMoreInteractions(mMockNative, mockCallback, mockSessionCallback);
    }

    /**
     * Validate that trying to (re)subscribe on a publish session or (re)publish
     * on a subscribe session fails.
     */
    @Test
    public void testPublishOnSubscribeSessionType() throws Exception {
        final int clientId = 188;
        final int subscribeId = 25;

        ConfigRequest configRequest = new ConfigRequest.Builder().build();
        PublishConfig publishConfig = new PublishConfig.Builder().build();
        SubscribeConfig subscribeConfig = new SubscribeConfig.Builder().build();

        ArgumentCaptor<Short> transactionId = ArgumentCaptor.forClass(Short.class);
        ArgumentCaptor<Integer> sessionId = ArgumentCaptor.forClass(Integer.class);
        IWifiNanEventCallback mockCallback = mock(IWifiNanEventCallback.class);
        IWifiNanSessionCallback mockSessionCallback = mock(IWifiNanSessionCallback.class);
        InOrder inOrder = inOrder(mMockNative, mockCallback, mockSessionCallback);

        mDut.enableUsage();
        mMockLooper.dispatchAll();
        inOrder.verify(mMockNative).getCapabilities(anyShort());

        // (1) connect
        mDut.connect(clientId, mockCallback, configRequest);
        mMockLooper.dispatchAll();
        inOrder.verify(mMockNative).enableAndConfigure(transactionId.capture(),
                eq(configRequest), eq(true));
        mDut.onConfigSuccessResponse(transactionId.getValue());
        mMockLooper.dispatchAll();
        inOrder.verify(mockCallback).onConnectSuccess();

        // (2) subscribe
        mDut.subscribe(clientId, subscribeConfig, mockSessionCallback);
        mMockLooper.dispatchAll();
        inOrder.verify(mMockNative).subscribe(transactionId.capture(), eq(0), eq(subscribeConfig));
        mDut.onSessionConfigSuccessResponse(transactionId.getValue(), false, subscribeId);
        mMockLooper.dispatchAll();
        inOrder.verify(mockSessionCallback).onSessionStarted(sessionId.capture());

        // (3) update-publish -> error
        mDut.updatePublish(clientId, sessionId.getValue(), publishConfig);
        mMockLooper.dispatchAll();
        inOrder.verify(mockSessionCallback)
                .onSessionConfigFail(WifiNanSessionCallback.REASON_OTHER);

        verifyNoMoreInteractions(mMockNative, mockCallback, mockSessionCallback);
    }

    /**
     * Validate that the session ID increments monotonically
     */
    @Test
    public void testSessionIdIncrement() throws Exception {
        final int clientId = 188;
        int loopCount = 100;

        ConfigRequest configRequest = new ConfigRequest.Builder().build();
        PublishConfig publishConfig = new PublishConfig.Builder().build();

        ArgumentCaptor<Short> transactionId = ArgumentCaptor.forClass(Short.class);
        ArgumentCaptor<Integer> sessionId = ArgumentCaptor.forClass(Integer.class);
        IWifiNanEventCallback mockCallback = mock(IWifiNanEventCallback.class);
        IWifiNanSessionCallback mockSessionCallback = mock(IWifiNanSessionCallback.class);
        InOrder inOrder = inOrder(mMockNative, mockCallback, mockSessionCallback);

        mDut.enableUsage();
        mMockLooper.dispatchAll();
        inOrder.verify(mMockNative).getCapabilities(anyShort());

        // (1) connect
        mDut.connect(clientId, mockCallback, configRequest);
        mMockLooper.dispatchAll();
        inOrder.verify(mMockNative).enableAndConfigure(transactionId.capture(),
                eq(configRequest), eq(true));
        mDut.onConfigSuccessResponse(transactionId.getValue());
        mMockLooper.dispatchAll();
        inOrder.verify(mockCallback).onConnectSuccess();

        int prevId = 0;
        for (int i = 0; i < loopCount; ++i) {
            // (2) publish
            mDut.publish(clientId, publishConfig, mockSessionCallback);
            mMockLooper.dispatchAll();
            inOrder.verify(mMockNative).publish(transactionId.capture(), eq(0), eq(publishConfig));

            // (3) publish-success
            mDut.onSessionConfigSuccessResponse(transactionId.getValue(), true, i + 1);
            mMockLooper.dispatchAll();
            inOrder.verify(mockSessionCallback).onSessionStarted(sessionId.capture());

            if (i != 0) {
                assertTrue("Session ID incrementing", sessionId.getValue() > prevId);
            }
            prevId = sessionId.getValue();
        }
    }

    /*
     * Tests of internal state of WifiNanStateManager: very limited (not usually
     * a good idea). However, these test that the internal state is cleaned-up
     * appropriately. Alternatively would cause issues with memory leaks or
     * information leak between sessions.
     */

    /**
     * Utility routine used to validate that the internal state is cleaned-up
     * after a client is disconnected. To be used in every test which terminates
     * a client.
     *
     * @param clientId The ID of the client which should be deleted.
     */
    private void validateInternalClientInfoCleanedUp(int clientId) throws Exception {
        WifiNanClientState client = getInternalClientState(mDut, clientId);
        collector.checkThat("Client record not cleared up for clientId=" + clientId, client,
                nullValue());
    }

    /**
     * Utility routine used to validate that the internal state is cleaned-up
     * (deleted) after a session is terminated through API (not callback!). To
     * be used in every test which terminates a session.
     *
     * @param clientId The ID of the client containing the session.
     * @param sessionId The ID of the terminated session.
     */
    private void validateInternalSessionInfoCleanedUp(int clientId, int sessionId)
            throws Exception {
        WifiNanClientState client = getInternalClientState(mDut, clientId);
        collector.checkThat("Client record exists clientId=" + clientId, client, notNullValue());
        WifiNanSessionState session = getInternalSessionState(client, sessionId);
        collector.checkThat("Client record not cleaned-up for sessionId=" + sessionId, session,
                nullValue());
    }

    /**
     * Utility routine used to validate that the internal state is cleaned-up
     * (deleted) correctly. Checks that a specific client has no sessions
     * attached to it.
     *
     * @param clientId The ID of the client which we want to check.
     */
    private void validateInternalNoSessions(int clientId) throws Exception {
        WifiNanClientState client = getInternalClientState(mDut, clientId);
        collector.checkThat("Client record exists clientId=" + clientId, client, notNullValue());

        Field field = WifiNanClientState.class.getDeclaredField("mSessions");
        field.setAccessible(true);
        @SuppressWarnings("unchecked")
        SparseArray<WifiNanSessionState> sessions = (SparseArray<WifiNanSessionState>) field
                .get(client);

        collector.checkThat("No sessions exist for clientId=" + clientId, sessions.size(),
                equalTo(0));
    }

    /**
     * Validates that the broadcast sent on NAN status change is correct.
     *
     * @param expectedEnabled The expected change status - i.e. are we expected
     *            to announce that NAN is enabled (true) or disabled (false).
     */
    private void validateCorrectNanStatusChangeBroadcast(InOrder inOrder, boolean expectedEnabled) {
        ArgumentCaptor<Intent> intent = ArgumentCaptor.forClass(Intent.class);

        inOrder.verify(mMockContext).sendBroadcastAsUser(intent.capture(), eq(UserHandle.ALL));

        collector.checkThat("intent action", intent.getValue().getAction(),
                equalTo(WifiNanManager.WIFI_NAN_STATE_CHANGED_ACTION));
        collector.checkThat("intent contains wifi status key",
                intent.getValue().getExtras().containsKey(WifiNanManager.EXTRA_WIFI_STATE),
                equalTo(true));
        collector.checkThat("intnent wifi status key value",
                intent.getValue().getExtras().getInt(WifiNanManager.EXTRA_WIFI_STATE),
                equalTo(expectedEnabled ? WifiNanManager.WIFI_NAN_STATE_ENABLED
                        : WifiNanManager.WIFI_NAN_STATE_DISABLED));
    }

    /*
     * Utilities
     */

    private static WifiNanStateManager installNewNanStateManager()
            throws Exception {
        Constructor<WifiNanStateManager> ctr = WifiNanStateManager.class.getDeclaredConstructor();
        ctr.setAccessible(true);
        WifiNanStateManager nanStateManager = ctr.newInstance();

        Field field = WifiNanStateManager.class.getDeclaredField("sNanStateManagerSingleton");
        field.setAccessible(true);
        field.set(null, nanStateManager);

        return WifiNanStateManager.getInstance();
    }

    private static void installMocksInStateManager(WifiNanStateManager nanStateManager,
            WifiNanRttStateManager mockRtt, WifiNanDataPathStateManager mockDpMgr)
            throws Exception {
        Field field = WifiNanStateManager.class.getDeclaredField("mRtt");
        field.setAccessible(true);
        field.set(nanStateManager, mockRtt);

        field = WifiNanStateManager.class.getDeclaredField("mDataPathMgr");
        field.setAccessible(true);
        field.set(nanStateManager, mockDpMgr);
    }

    private static void installMockWifiNanNative(WifiNanNative obj) throws Exception {
        Field field = WifiNanNative.class.getDeclaredField("sWifiNanNativeSingleton");
        field.setAccessible(true);
        field.set(null, obj);
    }

    private static WifiNanClientState getInternalClientState(WifiNanStateManager dut, int clientId)
            throws Exception {
        Field field = WifiNanStateManager.class.getDeclaredField("mClients");
        field.setAccessible(true);
        @SuppressWarnings("unchecked")
        SparseArray<WifiNanClientState> clients = (SparseArray<WifiNanClientState>) field.get(dut);

        return clients.get(clientId);
    }

    private static WifiNanSessionState getInternalSessionState(WifiNanClientState client,
            int sessionId) throws Exception {
        Field field = WifiNanClientState.class.getDeclaredField("mSessions");
        field.setAccessible(true);
        @SuppressWarnings("unchecked")
        SparseArray<WifiNanSessionState> sessions = (SparseArray<WifiNanSessionState>) field
                .get(client);

        return sessions.get(sessionId);
    }
}
<|MERGE_RESOLUTION|>--- conflicted
+++ resolved
@@ -72,12 +72,8 @@
     @Mock private WifiNanNative mMockNative;
     @Mock private Context mMockContext;
     @Mock private WifiNanRttStateManager mMockNanRttStateManager;
-<<<<<<< HEAD
     TestAlarmManager mAlarmManager;
-=======
     @Mock private WifiNanDataPathStateManager mMockNanDataPathStatemanager;
-    MockAlarmManager mAlarmManager;
->>>>>>> b9f574e4
 
     @Rule
     public ErrorCollector collector = new ErrorCollector();
